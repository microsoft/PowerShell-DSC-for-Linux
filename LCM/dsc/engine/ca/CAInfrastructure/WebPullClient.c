--- conflicted
+++ resolved
@@ -2868,12 +2868,8 @@
         headerChunk.size = 0;
         dataChunk.data = (char *)malloc(1);
         dataChunk.size = 0;
-<<<<<<< HEAD
         
         curl_easy_setopt(curl, CURLOPT_HTTP_VERSION, CURL_HTTP_VERSION_1_1);
-=======
-
->>>>>>> 8a440c2e
         curl_easy_setopt(curl, CURLOPT_HTTPHEADER, list);
         curl_easy_setopt(curl, CURLOPT_POSTFIELDS, reportText);
         curl_easy_setopt(curl, CURLOPT_WRITEFUNCTION, WriteCallback);
