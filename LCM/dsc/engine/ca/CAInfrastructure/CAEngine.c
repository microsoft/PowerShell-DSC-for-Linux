/*
   PowerShell Desired State Configuration for Linux

   Copyright (c) Microsoft Corporation

   All rights reserved.

   MIT License

   Permission is hereby granted, free of charge, to any person obtaining a copy of this software and associated documentation files (the ""Software""), to deal in the Software without restriction, including without limitation the rights to use, copy, modify, merge, publish, distribute, sublicense, and/or sell copies of the Software, and to permit persons to whom the Software is furnished to do so, subject to the following conditions:

   The above copyright notice and this permission notice shall be included in all copies or substantial portions of the Software.

   THE SOFTWARE IS PROVIDED *AS IS*, WITHOUT WARRANTY OF ANY KIND, EXPRESS OR IMPLIED, INCLUDING BUT NOT LIMITED TO THE WARRANTIES OF MERCHANTABILITY, FITNESS FOR A PARTICULAR PURPOSE AND NONINFRINGEMENT. IN NO EVENT SHALL THE AUTHORS OR COPYRIGHT HOLDERS BE LIABLE FOR ANY CLAIM, DAMAGES OR OTHER LIABILITY, WHETHER IN AN ACTION OF CONTRACT, TORT OR OTHERWISE, ARISING FROM, OUT OF OR IN CONNECTION WITH THE SOFTWARE OR THE USE OR OTHER DEALINGS IN THE SOFTWARE.
*/

#include "DSC_Systemcalls.h"
#include "EngineHelper.h"
#include "ModuleHandler.h"
#include "ModuleHandlerInternal.h"
#include "ModuleValidator.h"
#include "EngineHelper.h"
#include "LocalConfigManagerHelperForCA.h"
#include "MI.h"
#include "CAEngine.h"
#include "CAEngineInternal.h"
#include "ProviderCallbacks.h"
#include "NativeResourceManager.h"
#include "CAValidate.h"
#include <curl/curl.h>

#define _CA_IMPORT_ 1

#include "Resources_LCM.h"
#include "EventWrapper.h"

volatile MI_Operation *g_CurrentWmiv2Operation = NULL;

const MI_Char * GetModuleName( _In_ MI_Instance *inst);
const MI_Char * GetModuleVersion( _In_ MI_Instance *inst);

MI_Result InitResourceErrorList(ResourceErrorList * resourceErrorList)
{
    if (resourceErrorList == NULL)
    {
        return MI_RESULT_FAILED;
    }
    resourceErrorList->first = NULL;
    resourceErrorList->last = NULL;
    return MI_RESULT_OK;
}

MI_Result AddToResourceErrorList(ResourceErrorList * resourceErrorList, const char * resourceID)
{
    ResourceError * current;
    size_t length = 0;
    if (resourceID == NULL || resourceErrorList == NULL)
    {
        return MI_RESULT_FAILED;
    }

    length = strlen(resourceID);

    if (resourceErrorList->first == NULL)
    {
        resourceErrorList->first = (ResourceError*)calloc(1, sizeof(ResourceError));
        current = resourceErrorList->first;
        resourceErrorList->last = current;
    }
    else
    {
        current = (ResourceError*)calloc(1, sizeof(ResourceError));
        resourceErrorList->last->next = current;
        resourceErrorList->last = current;
    }

    current->next = NULL;
    current->resourceID = (char *)calloc(length + 1, sizeof(char));
    strncpy(current->resourceID, resourceID, length);
    return MI_RESULT_OK;
}

char * BuildStringResourceErrorList(ResourceErrorList * resourceErrorList)
{
    char * outstring;
    const char * separator = ", ";
    const size_t separator_length = strlen(separator);
    size_t current_length;
    size_t added_length;
    ResourceError* current;

    if (resourceErrorList == NULL)
    {
        return NULL;
    }

    outstring = (char *) calloc(1, sizeof(char));
    current_length = 0;
    current = resourceErrorList->first;

    while (current != NULL)
    {
        if (current->resourceID == NULL)
        {
            current = current->next;
        }

        added_length = strlen(current->resourceID);
        if (current->next != NULL)
        {
            outstring = (char *) realloc(outstring, current_length + added_length + separator_length + 1);
            strncpy(outstring + current_length, current->resourceID, added_length);
            strncpy(outstring + current_length + added_length, separator, separator_length);
            current_length += added_length + separator_length;
        }
        else
        {
            outstring = (char *) realloc(outstring, current_length + added_length + 1);
            strncpy(outstring + current_length, current->resourceID, added_length);
            current_length += added_length;
        }

        outstring[current_length] = '\0';

        current = current->next;
    }

    return outstring;

}

MI_Result CleanupResourceErrorList(ResourceErrorList * resourceErrorList)
{
    ResourceError * current;
    ResourceError * next;
    if (resourceErrorList == NULL)
    {
        return MI_RESULT_FAILED;
    }

    current = resourceErrorList->first;

    while (current != NULL)
    {
        next = current->next;
        if (current->resourceID)
        {
            free(current->resourceID);
        }
        free(current);
        current = next;
    }

    return MI_RESULT_OK;
}

MI_Result GetDocumentEncryptionSetting( _In_ MI_Instance *documentIns,
                                        _Inout_ MI_Boolean *bEncryptionEnabled,
                                        _Outptr_result_maybenull_z_ MI_Char **certificateid,
                                        _Outptr_result_maybenull_ MI_Instance **extendedError)
{
    MI_Value passwordEncryption;
    MI_Value certificateID;

    MI_Result r = MI_RESULT_OK;
    MI_Instance *currentMetaConfigInstance = NULL;

    if (documentIns == NULL || extendedError == NULL || bEncryptionEnabled == NULL || certificateid == NULL)
    {
        return MI_RESULT_INVALID_PARAMETER;
    }

    *extendedError = NULL;
    *bEncryptionEnabled = MI_FALSE;
    *certificateid = NULL;

    certificateID.string = NULL;

    r = MI_Instance_GetElement(documentIns, OMI_ConfigurationDocument_ContentType,
        &passwordEncryption, NULL, NULL, NULL);
    if (r == MI_RESULT_OK && passwordEncryption.string != NULL &&
        Tcscasecmp(passwordEncryption.string, OMI_ConfigurationDocument_ContentType_PasswordEncrypted) == 0)
    {
        r = GetMetaConfig((MSFT_DSCMetaConfiguration **)&currentMetaConfigInstance);
        if (r != MI_RESULT_OK)
        {
            return GetCimMIError(r, extendedError, ID_CA_FAILED_TO_GET_METACONFIGURATION);
        }

        r = MI_Instance_GetElement(currentMetaConfigInstance,MSFT_DSCPULL_CertificateID,
            &certificateID, NULL, NULL, NULL);
        if (r == MI_RESULT_OK && certificateID.string != NULL && documentIns != NULL)
        {
            size_t length = Tcslen(certificateID.string)+1;
            *certificateid = (MI_Char*)DSC_malloc(length * sizeof(MI_Char), NitsHere());
            if (*certificateid == NULL)
            {
                return GetCimMIError(MI_RESULT_SERVER_LIMITS_EXCEEDED, extendedError, ID_ENGINEHELPER_MEMORY_ERROR);
            }

            memcpy(*certificateid, certificateID.string, length * sizeof(MI_Char));

            *bEncryptionEnabled = MI_TRUE;
        }

        MI_Instance_Delete(currentMetaConfigInstance);
    }

    // Lack of a value in the document or an invalid setting doesn't stop processing.
    return MI_RESULT_OK;
}

MI_Result InitCAHandler(_Outptr_result_maybenull_ MI_Instance **cimErrorDetails)
{
    g_rnids = NULL;

    if (cimErrorDetails == NULL)
    {
        return MI_RESULT_INVALID_PARAMETER;
    }
    *cimErrorDetails = NULL;    // Explicitly set *cimErrorDetails to NULL as _Outptr_ requires setting this at least once.

    RecursiveLock_Init(&g_cs_CurrentWmiv2Operation);

    if(Sem_Init_Injected(&g_h_ConfigurationStoppedEvent, SEM_USER_ACCESS_DEFAULT, 1, NitsHere()) == -1)
    {
        return GetCimWin32Error(MI_RESULT_FAILED, cimErrorDetails, ID_LCMHELPER_INIT_FILECRITSEC_FAILED);
    }

    return MI_RESULT_OK;
}

MI_Result UnInitCAHandler(_Outptr_result_maybenull_ MI_Instance **cimErrorDetails)
{
    Destroy_StatusReport_RNIDS(g_rnids);
    g_rnids = NULL;

    if (cimErrorDetails == NULL)
    {
        return MI_RESULT_INVALID_PARAMETER;
    }
    *cimErrorDetails = NULL;    // Explicitly set *cimErrorDetails to NULL as _Outptr_ requires setting this at least once.

    RecursiveLock_Release(&g_cs_CurrentWmiv2Operation);
    Sem_Destroy(&g_h_ConfigurationStoppedEvent);

    return MI_RESULT_OK;
}

void MI_CALL FreeExecutionOrderContainer(_Inout_ ExecutionOrderContainer *container)
{
    //Free default execution list
    if( container->ExecutionList)
    {
        DSC_free(container->ExecutionList);
    }
    container->ExecutionList = NULL;
    container->executionListSize = 0;
    container->executionListCapacity = 0;
}

/* Dependency resolver will create independent trees. Individual tree is
    sorted and the sort order define the sequence in which the instances need to be executed.
    Exception is resources which do not define any dependency. They all become part of a
    default tree and put in the order they were defined in original document.*/

MI_Result MI_CALL ResolveDependency( _In_ MI_InstanceA *instanceA,
                                  _Inout_ ExecutionOrderContainer *container,
                                  _Outptr_result_maybenull_ MI_Instance **extendedError)
{
    MI_Result r = MI_RESULT_OK;
    MI_Uint32 xCount = 0;
    MI_Sint32 *visitedNodes;
    MI_Sint32 *resolvedNodes;
    DSC_EventWriteMessageResolvingDependency();
    if( container == NULL || instanceA == NULL || instanceA->size == 0 || NitsShouldFault(NitsHere(), NitsAutomatic))
    {
        return GetCimMIError(MI_RESULT_INVALID_PARAMETER, extendedError,ID_CAINFRA_DEPENDCY_NULLPARAM);
    }

    if (extendedError == NULL)
    {
        return MI_RESULT_INVALID_PARAMETER;
    }
    *extendedError = NULL;  // Explicitly set *extendedError to NULL as _Outptr_ requires setting this at least once.

    /*Algo to find cycles and create trees.
          Create two lists. First one contain information about the nodes that have been visited.
          Second one contain information about the nodes that have been resolved.*/
    visitedNodes = (MI_Sint32*) DSC_malloc(sizeof(MI_Sint32) * instanceA->size, NitsHere());
    if( visitedNodes == NULL)
    {
        return GetCimMIError(MI_RESULT_SERVER_LIMITS_EXCEEDED, extendedError, ID_ENGINEHELPER_MEMORY_ERROR);
    }

    resolvedNodes = (MI_Sint32*) DSC_malloc(sizeof(MI_Sint32) * instanceA->size, NitsHere());
    if( resolvedNodes == NULL)
    {
        DSC_free(visitedNodes);
        return GetCimMIError(MI_RESULT_SERVER_LIMITS_EXCEEDED, extendedError, ID_ENGINEHELPER_MEMORY_ERROR);
    }

    container->ExecutionList = (ResourceExecutionDetails*) DSC_malloc(sizeof(ResourceExecutionDetails) * instanceA->size, NitsHere());
    if( container->ExecutionList == NULL )
    {
        DSC_free(resolvedNodes);
        DSC_free(visitedNodes);
        return GetCimMIError(MI_RESULT_SERVER_LIMITS_EXCEEDED, extendedError, ID_ENGINEHELPER_MEMORY_ERROR);
    }
    container->executionListCapacity = instanceA->size;


    memset(resolvedNodes, -1 , sizeof(MI_Sint32) * instanceA->size);
    memset( container->ExecutionList, -1, sizeof(ResourceExecutionDetails) * instanceA->size);

    for( xCount = 0 ; xCount < instanceA->size; xCount++)
    {
        /*Check if node is already resolved. If yes return success.*/
        if( resolvedNodes[xCount] == NODE_RESOLVED )
        {
            continue;
        }

        memset(visitedNodes, -1 , sizeof(MI_Sint32) * instanceA->size);
        r = ResolveDependencyInternal(xCount, instanceA, container, visitedNodes, resolvedNodes, extendedError);
        if( r != MI_RESULT_OK)
        {
            DSC_free(visitedNodes);
            DSC_free(resolvedNodes);
            FreeExecutionOrderContainer(container);
            return r;
        }
    }
    // All nodes should be visited here by now, if now we have some undefined error.
    for( xCount = 0 ; xCount < instanceA->size; xCount++ )
    {
        if( resolvedNodes[xCount] != NODE_RESOLVED )
        {
            GetCimMIError(MI_RESULT_FAILED, extendedError, ID_CAINFRA_DEPENDCYRESOLVER_OUTOFBOUNDS);
        }
    }

    DSC_free(visitedNodes);
    DSC_free(resolvedNodes);
    return r;
}

/*This method assumes that all the parameters are valid and within range as appropriate. Like index is < instanceA->size etc.
    Also memory for container is freed by the caller.*/
MI_Result ResolveDependencyInternal( _In_ MI_Uint32 index,
                                   _In_ MI_InstanceA *instanceA,
                                  _Inout_ ExecutionOrderContainer *container,
                                  _Inout_count_(instanceA->size) MI_Sint32 *visitedNodes,
                                  _Inout_count_(instanceA->size) MI_Sint32 *resolvedNodes,
                                  _Outptr_result_maybenull_ MI_Instance **extendedError)
{
    MI_Result r = MI_RESULT_OK;
    MI_Instance *currentInstance = NULL;
    MI_Uint32 xCount = 0;
    MI_Uint32 dwIndex = 0;
    MI_Value value;
    const MI_Char *className = NULL;

    if (extendedError == NULL)
    {
        return MI_RESULT_INVALID_PARAMETER;
    }
    *extendedError = NULL;  // Explicitly set *extendedError to NULL as _Outptr_ requires setting this at least once.

    if( index >= instanceA->size || NitsShouldFault(NitsHere(), NitsAutomatic))
    {
        return GetCimMIError(MI_RESULT_INVALID_PARAMETER, extendedError,ID_CAINFRA_DEPENDCY_OUTOFBOUNDS);
    }

    // find dependencies
    currentInstance = instanceA->data[index];
    r = MI_Instance_GetClassName(currentInstance, &className);
    if( r != MI_RESULT_OK )
    {
        return GetCimMIError(r, extendedError, ID_MODMAN_VALIDATE_PROVREGINS_CLASSNAME);
    }
    visitedNodes[index] = NODE_VISITED;

    r = MI_Instance_GetElement(currentInstance, OMI_BaseResource_DependsOn, &value, NULL, NULL, NULL);
    if( r == MI_RESULT_NOT_FOUND || r == MI_RESULT_NO_SUCH_PROPERTY || value.string == NULL)
    {
        // no dependency specified add it to the list.
        resolvedNodes[index] = NODE_RESOLVED;
        r = AddToList(container, index, extendedError);
        return r;
    }
    else
    {
        for( xCount = 0 ; xCount < value.stringa.size; xCount++)
        {
            r = GetInstanceIndex(instanceA, value.stringa.data[xCount], index, &dwIndex, extendedError);
            if( r != MI_RESULT_OK)
            {
                return r;
            }
            if( dwIndex >= instanceA->size || NitsShouldFault(NitsHere(), NitsAutomatic))
            {
                return GetCimMIError(MI_RESULT_INVALID_PARAMETER, extendedError,ID_CAINFRA_DEPENDCY_OUTOFBOUNDS);
            }
            /*Check if node is already resolved. If yes return success.*/
            if( resolvedNodes[dwIndex] == NODE_RESOLVED)
            {
                continue;
            }

            /*If the node is visited but not resolved there is a cycle in the graph*/
            if( visitedNodes[dwIndex] == NODE_VISITED || NitsShouldFault(NitsHere(), NitsAutomatic))
            {
                const MI_Char* resourceID;
                const MI_Char* sourceInfo;
                resourceID = GetResourceId(instanceA->data[dwIndex]);
                sourceInfo = GetSourceInfo(instanceA->data[dwIndex]);
                if(sourceInfo == NULL)
                {
                    return GetCimMIError1Param(MI_RESULT_FAILED, extendedError, ID_CAINFRA_DEPENDCY_CYCLE, resourceID);
                }
                else
                {
                    return GetCimMIError2Params(MI_RESULT_FAILED, extendedError, ID_CAINFRA_DEPENDCY_CYCLE2, resourceID, sourceInfo);
                }
            }

            r = ResolveDependencyInternal(dwIndex, instanceA, container, visitedNodes, resolvedNodes, extendedError);
            if( r != MI_RESULT_OK)
            {
                return r;
            }
        }
        //Add it to resolved List.
        resolvedNodes[index] = NODE_RESOLVED;
        r = AddToList(container, index, extendedError);
        if( r != MI_RESULT_OK)
        {
            return r;
        }

    }
    return MI_RESULT_OK;
}

MI_Result GetInstanceIndex(_In_ MI_InstanceA *instanceA,
                              _In_z_ MI_Char *resourceId,
                              int currentInstanceIndex,
                              _Out_ MI_Uint32 *resourceIndex,
                              _Outptr_result_maybenull_ MI_Instance **extendedError)
{
    MI_Uint32 xCount = 0;
    MI_Result r = MI_RESULT_OK;
    MI_Value value;
    const MI_Char* currentResourceID;
    const MI_Char* currentSourceInfo;

    *resourceIndex = 0;

    if (extendedError == NULL)
    {
        return MI_RESULT_INVALID_PARAMETER;
    }
    *extendedError = NULL;  // Explicitly set *extendedError to NULL as _Outptr_ requires setting this at least once.

    for( xCount = 0 ; xCount < instanceA->size; xCount++)
    {
        r = DSC_MI_Instance_GetElement(instanceA->data[xCount], OMI_BaseResource_ResourceId, &value, NULL, NULL, NULL);
        if( r != MI_RESULT_OK )
        {
            return GetCimMIError(r, extendedError, ID_CAINFRA_INSTANCE_RESOURCEID);
        }
        if( Tcscasecmp(value.string, resourceId) == 0 )
        {
            *resourceIndex = xCount;
            return MI_RESULT_OK;
        }
    }
    // If here resource was not found. Throw an error.
    currentResourceID = GetResourceId(instanceA->data[currentInstanceIndex]);
    currentSourceInfo = GetSourceInfo(instanceA->data[currentInstanceIndex]);
    if(currentSourceInfo == NULL)
    {
        return GetCimMIError2Params(MI_RESULT_FAILED, extendedError, ID_CAINFRA_INSTANCE_RESOURCEID_NOTFOUND, resourceId, currentResourceID);
    }
    else
    {
        return GetCimMIError3Params(MI_RESULT_FAILED, extendedError, ID_CAINFRA_INSTANCE_RESOURCEID_NOTFOUND2, resourceId, currentResourceID, currentSourceInfo);
    }
}

MI_Result DependentResourceFailed( _In_ MI_Uint32 index,
                            _In_ ExecutionOrderContainer *container,
                            _In_ MI_InstanceA *instanceA,
                            _Out_ MI_Boolean *bDependentFailed,
                            _Outptr_result_maybenull_ MI_Instance **extendedError)
{
    MI_Result r = MI_RESULT_OK;
    MI_Value value;
    MI_Uint32 xCount = 0;
    if (extendedError == NULL)
    {
        return MI_RESULT_INVALID_PARAMETER;
    }
    *extendedError = NULL;      // Explicitly set *extendedError to NULL as _Outptr_ requires setting this at least once.
    *bDependentFailed = MI_FALSE;
    if( index >= instanceA->size || NitsShouldFault(NitsHere(), NitsAutomatic))
    {
        return GetCimMIError(MI_RESULT_INVALID_PARAMETER, extendedError,ID_CAINFRA_DEPENDCY_OUTOFBOUNDS);
    }
    /* Step1: get the resources on which resource with location index depends on.*/

    r = MI_Instance_GetElement(instanceA->data[index], OMI_BaseResource_DependsOn, &value, NULL, NULL, NULL);
    if( r == MI_RESULT_NOT_FOUND || r == MI_RESULT_NO_SUCH_PROPERTY || value.string == NULL)
    {
        // no dependencies we are good.
        return MI_RESULT_OK;
    }
    else if ( r != MI_RESULT_OK )
    {
        return GetCimMIError(r, extendedError, ID_MODMAN_GETELEMENT_FAILED );
    }

    /* Step2: For each of dependent resources they should have already been processed. */
    for ( xCount = 0 ; xCount < value.stringa.size && *bDependentFailed == MI_FALSE; xCount++)
    {
        MI_Uint32 resourceIndex = 0;
        r = GetInstanceIndex(instanceA, value.stringa.data[xCount],
            index, &resourceIndex, extendedError);

        if( r != MI_RESULT_OK )
        {
            return r;
        }
        r = DependentResourceProcessed(resourceIndex, container, bDependentFailed, extendedError);
        if( r != MI_RESULT_OK )
        {
            return r;
        }
    }
    return MI_RESULT_OK;
}

MI_Result DependentResourceProcessed (_In_ MI_Uint32 resourceIndex,
                                    _In_ ExecutionOrderContainer *container,
                                    _Inout_ MI_Boolean *bDependentFailed,
                                    _Outptr_result_maybenull_ MI_Instance **extendedError)
{
    MI_Uint32 xCount = 0;
    if (extendedError == NULL)
    {
        return MI_RESULT_INVALID_PARAMETER;
    }
    *extendedError = NULL;

    for( xCount = 0 ; xCount < container->executionListSize ; xCount++)
    {
        if( container->ExecutionList[xCount].resourceIndex == resourceIndex )
        {
            // status should be processed.
            if( container->ExecutionList[xCount].resourceStatus == ResourceNotProcessed )
            {
                // We have some internal error.
                return GetCimMIError(MI_RESULT_INVALID_PARAMETER, extendedError,ID_CAINFRA_DEPENDCY_OUTOFBOUNDS);
            }
            else if( container->ExecutionList[xCount].resourceStatus == ResourceProcessedAndFailed )
            {
                *bDependentFailed = MI_TRUE;
            }
            return MI_RESULT_OK;
        }
    }
    // Here is impossible, something is messed up which we don't understant.
    return GetCimMIError(MI_RESULT_INVALID_PARAMETER, extendedError,ID_CAINFRA_DEPENDCY_OUTOFBOUNDS);
}

/*Caller will clean up the memory*/
MI_Result AddToList(_Inout_ ExecutionOrderContainer *container,
                            _In_ MI_Uint32 objectIndex,
                            _Outptr_result_maybenull_ MI_Instance **extendedError)
{
    MI_Uint32 xCount = 0;

    if (extendedError == NULL)
    {
        return MI_RESULT_INVALID_PARAMETER;
    }
    *extendedError = NULL;      // Explicitly set *extendedError to NULL as _Outptr_ requires setting this at least once.

    for( xCount = 0; xCount < container->executionListSize; xCount++)
    {
        if( objectIndex == container->ExecutionList[xCount].resourceIndex)
        {
            // Resource is already in the list, we are good.
            return MI_RESULT_OK;
        }
    }
    if( container->executionListSize == container->executionListCapacity )
    {
        return GetCimMIError(MI_RESULT_SERVER_LIMITS_EXCEEDED, extendedError, ID_ENGINEHELPER_MEMORY_ERROR);
    }
    // Add it to the list at the end.
    container->ExecutionList[ container->executionListSize ].resourceIndex = objectIndex;
    container->ExecutionList[ container->executionListSize ].resourceStatus = ResourceNotProcessed;
    container->executionListSize++;

    return MI_RESULT_OK;
}

MI_Result SetResourcesInOrder(_In_ LCMProviderContext *lcmContext,
                              _In_ ModuleManager *moduleManager,
                              _In_ MI_InstanceA * instanceA,
                              _In_ MI_Session *miSession,
                              _In_ ExecutionOrderContainer *executionOrder,
                              _In_ MI_Uint32 flags,
                              _In_ MI_Instance *documentIns,
                              _Inout_ MI_Uint32 *resultStatus,
                              _Outptr_result_maybenull_ ResourceErrorList *resourceErrorList,
                              _Outptr_result_maybenull_ MI_Instance **extendedError)
{
    MI_Uint32 xCount = 0;
    MI_Uint32 index = 0;
    MI_Instance *filteredInstance = NULL;
    MI_Instance *regInstance = NULL;
    ModuleLoaderObject *moduleLoader = NULL;
    MI_Result r = MI_RESULT_OK;
    MI_Result finalr = MI_RESULT_OK;
    ProviderCallbackContext providerContext = {0};
    MI_Char *certificateid = NULL;
    MI_Boolean bEncryptionEnabled = MI_FALSE;
    MI_Boolean canceled;
    DSC_EventWriteMessageSettingResourcesOrder(executionOrder->executionListSize);
    moduleLoader = (ModuleLoaderObject*) moduleManager->reserved2;

    if (extendedError == NULL)
    {
        return MI_RESULT_INVALID_PARAMETER;
    }

    *extendedError = NULL;  // Explicitly set *extendedError to NULL as _Outptr_ requires setting this at least once.

    providerContext.lcmProviderContext = lcmContext;

    r = GetDocumentEncryptionSetting(documentIns, &bEncryptionEnabled, &certificateid, extendedError);
    if (r != MI_RESULT_OK)
    {
        return r;
    }

    // Instantiate native resource manager, responsible to load/unload native resource provider.
    r = NativeResourceManager_New(&providerContext, &(providerContext.nativeResourceManager));
    if( r != MI_RESULT_OK)
    {
        if(certificateid != NULL)
        {
            DSC_free(certificateid);
            certificateid = NULL;
        }
        return r;
    }

    /*Assuming the dependencies is implicit (the order in which instances are specified in the list). */
    /*Get the instance compatible with the provider.*/
    for (xCount = 0 ; xCount < executionOrder->executionListSize ; xCount++)
    {
        MI_Boolean bDependentFailed = MI_FALSE;
        if (g_CancelConfiguration == TRUE)
        {
            if(certificateid != NULL)
            {
                DSC_free(certificateid);
                certificateid = NULL;
            }
            DSC_EventWriteConfigurationCancelledInTheMiddle(executionOrder->executionListSize, executionOrder->executionListSize - xCount);
            return GetCimMIError(MI_RESULT_FAILED, extendedError, ID_CA_CANCEL_CONFIGURATION);
        }

        index = executionOrder->ExecutionList[xCount].resourceIndex;
        r = DependentResourceFailed(index, executionOrder, instanceA, &bDependentFailed, extendedError);
        if( r != MI_RESULT_OK )
        {
            if(certificateid != NULL)
            {
                DSC_free(certificateid);
                certificateid = NULL;
            }
            return r;
        }
        if( bDependentFailed == MI_TRUE )
        {
            // mark it as failed and continue;
            executionOrder->ExecutionList[xCount].resourceStatus = ResourceProcessedAndFailed;
            continue;

        }
        providerContext.resourceId = GetResourceId(instanceA->data[index]);

        //metaconfig doesn't have resourceID
        if(providerContext.resourceId == NULL &&
            Tcscasecmp(instanceA->data[index]->classDecl->name, METACONFIG_CLASSNAME) == 0)
        {
            providerContext.resourceId = METACONFIG_CLASSNAME;
        }

        if ( flags & LCM_EXECUTE_TESTONLY )
        {
            LogCAProgress(lcmContext,MI_T("Test"),MI_T("Testing Configuration"), xCount, instanceA->size);
        }
        else
        {
            LogCAProgress(lcmContext,MI_T("Set"),MI_T("Applying Configuration"), xCount, instanceA->size);
        }
        SetMessageInContext(ID_OUTPUT_OPERATION_START,ID_OUTPUT_ITEM_RESOURCE,lcmContext);
        LogCAMessage(lcmContext, ID_OUTPUT_EMPTYSTRING, providerContext.resourceId);

        if (index >= instanceA->size || NitsShouldFault(NitsHere(), NitsAutomatic))
        {
            if(certificateid != NULL)
            {
                DSC_free(certificateid);
                certificateid = NULL;
            }

            return GetCimMIError(MI_RESULT_FAILED, extendedError, ID_CAINFRA_DEPENDCYRESOLVER_OUTOFBOUNDS);
        }

        DSC_EventWriteMessageRegisteringModule(instanceA->data[index]->classDecl->name);

        /* Get Registration Instance to find registration information.*/
        r = moduleManager->ft->GetRegistrationInstance(moduleManager, instanceA->data[index]->classDecl->name, (const MI_Instance **)&regInstance, extendedError);
        if (r != MI_RESULT_OK)
        {
            if(certificateid != NULL)
            {
                DSC_free(certificateid);
                certificateid = NULL;
            }
            return r;
        }

        /*Get provider compatible instance*/
        r = moduleManager->ft->GetProviderCompatibleInstance(moduleManager, instanceA->data[index], &filteredInstance, extendedError);
        if (r != MI_RESULT_OK)
        {
            if(certificateid != NULL)
            {
                DSC_free(certificateid);
                certificateid = NULL;
            }
            return r;
        }

        /* Move the resource to desired state.*/
        canceled = MI_FALSE;
        r = MoveToDesiredState(&providerContext, moduleLoader->application, miSession, filteredInstance, regInstance, flags, resultStatus, &canceled, resourceErrorList, extendedError);
        MI_Instance_Delete(filteredInstance);
        filteredInstance = NULL;

        if (r != MI_RESULT_OK)
        {
            // Failure case, update the resource status
            Intlstr intlstr = Intlstr_Null;
            executionOrder->ExecutionList[xCount].resourceStatus = ResourceProcessedAndFailed;
            if (canceled)
            {
                if(certificateid != NULL)
                {
                    DSC_free(certificateid);
                    certificateid = NULL;
                }

                DSC_EventWriteConfigurationCancelledInTheMiddle(executionOrder->executionListSize, executionOrder->executionListSize - xCount);
                return GetCimMIError(MI_RESULT_FAILED, extendedError, ID_CA_CANCEL_CONFIGURATION);
            }
            if( flags & LCM_EXECUTE_TESTONLY)
            {
                if(certificateid != NULL)
                {
                    DSC_free(certificateid);
                    certificateid = NULL;
                }

                return r;
            }

            GetResourceString(ID_LCMHELPER_SENDCONFIGAPPLY_ERROR, &intlstr);

            DSC_EventWriteLCMSendConfigurationError(CA_ACTIVITY_NAME,
                r,
                intlstr.str,
                providerContext.resourceId,
                GetSourceInfo(instanceA->data[index]),
                (MI_Char*)GetErrorDetail(*extendedError));

            if( intlstr.str)
                Intlstr_Free(intlstr);

            //send the error to WriteError stream.
            LCM_WriteError( lcmContext, *extendedError);

            // we need to continue moving other resources to their desired state.
            finalr = r;
            if (extendedError)
            {
                if(certificateid != NULL)
                {
                    DSC_free(certificateid);
                    certificateid = NULL;
                }

                MI_Instance_Delete(*extendedError);
                *extendedError = NULL;
            }

            continue;
        }
        // Success Case 

        if (resultStatus != NULL && *resultStatus == MI_TRUE)
        {
            Destroy_StatusReport_RNIDS(g_rnids);
            g_rnids = NULL;
        }

        executionOrder->ExecutionList[xCount].resourceStatus = ResourceProcessedAndSucceeded;
        r = finalr;
        SetMessageInContext(ID_OUTPUT_OPERATION_END,ID_OUTPUT_ITEM_RESOURCE,lcmContext);
        LogCAMessage(lcmContext, ID_OUTPUT_EMPTYSTRING, providerContext.resourceId);

        // if resultStatus is 1 then they are in their current state otherwise not.
        if (flags & LCM_EXECUTE_TESTONLY)
        {
            if (*resultStatus == MI_FALSE)
            {
                if(certificateid != NULL)
                {
                    DSC_free(certificateid);
                    certificateid = NULL;
                }

                return r;
            }
        }
        else if (DSC_RESTART_SYSTEM_FLAG & *resultStatus && r == MI_RESULT_OK)
        {
            if(certificateid != NULL)
            {
                DSC_free(certificateid);
                certificateid = NULL;
            }

            return MI_RESULT_OK;
        }
    }

    if(certificateid != NULL)
    {
        DSC_free(certificateid);
        certificateid = NULL;
    }

<<<<<<< HEAD
    NativeResourceManager_Delete(providerContext.nativeResourceManager);
=======
    // Ignore this call and do not delete the native resource manager instance. It will be cleaned up when the host process goes away.
    // NativeResourceManager_Delete(providerContext.nativeResourceManager);
>>>>>>> 933b1843

    return finalr;
}


/*Get the current configuration for the desired state objects*/
MI_Result MI_CALL GetConfiguration( _In_ LCMProviderContext *lcmContext,
                                    _In_ MI_Uint32 flags,
                                    _In_ MI_InstanceA *instanceA,
                                    _In_ ModuleManager *moduleManager,
                                    _In_ MI_Instance *documentIns,
                                    _Out_ MI_InstanceA *outInstances,
                                    _Outptr_result_maybenull_ MI_Instance **extendedError)
{
    MI_Result r = MI_RESULT_OK;
    MI_Instance *filteredInstance = NULL;
    MI_Instance *regInstance = NULL;
    ModuleLoaderObject *moduleLoader = NULL;
    MI_Instance *getInstanceResult = NULL;
    MI_Session miSession = MI_SESSION_NULL;
    ProviderCallbackContext providerContext = {0};

    MI_Char *certificateid = NULL;
    MI_Boolean bEncryptionEnabled = MI_FALSE;
    MI_Uint32 xCount = 0;
    MI_Uint32 index = 0;

    if( outInstances == NULL  || NitsShouldFault(NitsHere(), NitsAutomatic))
    {
        return GetCimMIError(MI_RESULT_INVALID_PARAMETER, extendedError,ID_CAINFRA_GET_NULLPARAM);
    }

    memset(outInstances, 0, sizeof(MI_InstanceA));
    if( instanceA == 0 || moduleManager == 0 || instanceA->size == 0  || NitsShouldFault(NitsHere(), NitsAutomatic))
    {
        return GetCimMIError(MI_RESULT_INVALID_PARAMETER, extendedError,ID_CAINFRA_DEPENDCY_NULLPARAM);
    }

    if (extendedError == NULL)
    {
        return MI_RESULT_INVALID_PARAMETER;
    }
    *extendedError = NULL;  // Explicitly set *extendedError to NULL as _Outptr_ requires setting this at least once.

    providerContext.lcmProviderContext = lcmContext;

    r = GetDocumentEncryptionSetting(documentIns, &bEncryptionEnabled, &certificateid, extendedError);
    if( r != MI_RESULT_OK )
    {
        return r;
    }

    outInstances->data = (MI_Instance **)DSC_malloc( instanceA->size * sizeof(MI_Instance*), NitsHere());
    outInstances->size = 0;

    if( outInstances->data == NULL)
    {
        return GetCimMIError(MI_RESULT_SERVER_LIMITS_EXCEEDED, extendedError, ID_ENGINEHELPER_MEMORY_ERROR);

    }

    moduleLoader = (ModuleLoaderObject*) moduleManager->reserved2;

    /*Create MI session*/
    r = DSC_MI_Application_NewSession(moduleLoader->application, NULL, NULL, NULL, NULL, NULL, &miSession);
    if( r != MI_RESULT_OK)
    {
        CleanUpGetCache(outInstances);
        DSC_free(outInstances->data);
        outInstances->size = 0;
        return GetCimMIError(r, extendedError,ID_CAINFRA_NEWSESSION_FAILED);
    }

    // Instantiate native resource manager, responsible to load/unload native resource provider.
    r = NativeResourceManager_New(&providerContext, &(providerContext.nativeResourceManager));
    if( r != MI_RESULT_OK)
    {
        CleanUpGetCache(outInstances);
        DSC_free(outInstances->data);
        outInstances->size = 0;
        MI_Session_Close(&miSession, NULL, NULL);
        return r;
    }

    /*Assuming the dependencies is implicit (the order in which instances are specified in instance document). */
    /*Get the instance compatible with the provider.*/
    for (xCount = 0 ; xCount < instanceA->size ; xCount++)
    {
        /* Get Registration Instance to find registration information.*/
        r = moduleManager->ft->GetRegistrationInstance(moduleManager, instanceA->data[xCount]->classDecl->name, (const MI_Instance **)&regInstance, extendedError);
        if( r != MI_RESULT_OK)
        {
            CleanUpGetCache(outInstances);
            DSC_free(outInstances->data);
            outInstances->size = 0;
            MI_Session_Close(&miSession, NULL, NULL);
            return r;
        }

        /*Get provider compatible instance*/
        r = moduleManager->ft->GetProviderCompatibleInstance(moduleManager, instanceA->data[xCount], &filteredInstance, extendedError);
        if( r != MI_RESULT_OK)
        {
            CleanUpGetCache(outInstances);
            DSC_free(outInstances->data);
            outInstances->size = 0;
            MI_Session_Close(&miSession, NULL, NULL);
            return r;
        }
        providerContext.resourceId = GetResourceId(instanceA->data[xCount]);

        /* Get the resource.*/
        r = GetCurrentState(&providerContext, moduleLoader->application, &miSession, filteredInstance, regInstance, &getInstanceResult, extendedError);
        MI_Instance_Delete(filteredInstance);
        filteredInstance = NULL;

        if( r != MI_RESULT_OK)
        {
            Intlstr intlstr = Intlstr_Null;
            GetResourceString(ID_LCMHELPER_SENDCONFIGAPPLY_ERROR, &intlstr);

            DSC_EventWriteLCMSendConfigurationError(CA_ACTIVITY_NAME,
                r,
                (MI_Char*)intlstr.str,
                providerContext.resourceId,
                GetSourceInfo(instanceA->data[xCount]),
                (MI_Char*)GetErrorDetail(*extendedError));

            if( intlstr.str)
                Intlstr_Free(intlstr);

            CleanUpGetCache(outInstances);
            DSC_free(outInstances->data);
            outInstances->size = 0;
            MI_Session_Close(&miSession, NULL, NULL);
            return r;
        }

        outInstances->data[xCount] = getInstanceResult;
        outInstances->size += 1;
    }

    MI_Session_Close(&miSession, NULL, NULL);

<<<<<<< HEAD
    NativeResourceManager_Delete(providerContext.nativeResourceManager);
=======
    // Ignore this call and do not delete the native resource manager instance. It will be cleaned up when the host process goes away.
    // NativeResourceManager_Delete(providerContext.nativeResourceManager);
>>>>>>> 933b1843

    return r;
}

/*Apply the configuration for instances whose current state is different than desired state.*/
MI_Result MI_CALL SendConfigurationApply( _In_ LCMProviderContext *lcmContext,
                                  _In_ MI_Uint32 flags,
                                  _In_ MI_InstanceA *instanceA,
                                  _In_ ModuleManager *moduleManager,
                                  _In_ MI_Instance *documentIns,
                                  _Inout_ MI_Uint32 *resultStatus,
                                  _Outptr_result_maybenull_ MI_Instance **extendedError)
{
    MI_Result r = MI_RESULT_OK;
    ModuleLoaderObject *moduleLoader = NULL;
    MI_Session miSession = MI_SESSION_NULL;
    ExecutionOrderContainer executionContainer = {0};
    ResourceErrorList resourceErrorList;
    char * resourceErrorString;
    DSC_EventWriteMessageParsingConfiguration();
    DSC_EventWriteEngineMethodParameters(__WFUNCTION__,documentIns->classDecl->name,_STRINGEMPTY_,flags,lcmContext->executionMode,documentIns->nameSpace);

    if( instanceA == 0 || moduleManager == 0 || instanceA->size == 0 || NitsShouldFault(NitsHere(), NitsAutomatic) )
    {
        return GetCimMIError(MI_RESULT_INVALID_PARAMETER, extendedError,ID_CAINFRA_DEPENDCY_NULLPARAM);
    }

    if (extendedError == NULL)
    {
        return MI_RESULT_INVALID_PARAMETER;
    }
    *extendedError = NULL;  // Explicitly set *extendedError to NULL as _Outptr_ requires setting this at least once.

    moduleLoader = (ModuleLoaderObject*) moduleManager->reserved2;

    r = ValidateIfDuplicatedInstances(instanceA, extendedError);
    if( r != MI_RESULT_OK)
    {
        FreeExecutionOrderContainer(&executionContainer);
        return r;
    }

    /*Resolving dependencies*/
    r = ResolveDependency(instanceA, &executionContainer, extendedError);
    if( r != MI_RESULT_OK)
    {
        FreeExecutionOrderContainer(&executionContainer);
        return r;
    }

    /*Create MI session*/
    r = DSC_MI_Application_NewSession(moduleLoader->application, NULL, NULL, NULL, NULL, NULL, &miSession);
    if( r != MI_RESULT_OK)
    {
        FreeExecutionOrderContainer(&executionContainer);
        return GetCimMIError(r, extendedError,ID_CAINFRA_NEWSESSION_FAILED);
    }

    InitResourceErrorList(&resourceErrorList);
    /*execute the list in sequence.*/
    r = SetResourcesInOrder(lcmContext, moduleManager, instanceA, &miSession, & executionContainer,
                            flags, documentIns, resultStatus, &resourceErrorList, extendedError);

    if (resourceErrorList.first != NULL)
    {
        resourceErrorString = BuildStringResourceErrorList(&resourceErrorList);
        if (resourceErrorString != NULL)
        {
            if(*extendedError != NULL)
            {
                MI_Instance_Delete(*extendedError);
            }
            r = GetCimMIError1Param(r, extendedError, ID_APPLYCONFIG_RESOURCEERRORLIST, resourceErrorString);
            free(resourceErrorString);
        }
    }

    CleanupResourceErrorList(&resourceErrorList);
    if( r != MI_RESULT_OK )
    {
        FreeExecutionOrderContainer(&executionContainer);
        MI_Session_Close(&miSession, NULL, NULL);
        return r;
    }

    FreeExecutionOrderContainer(&executionContainer);
    MI_Session_Close(&miSession, NULL, NULL);
    return r;
}

MI_Result GetCurrentState(_In_ ProviderCallbackContext *provContext,
                           _In_ MI_Application *miApp,
                           _In_ MI_Session *miSession,
                           _In_ MI_Instance *instance,
                           _In_ const MI_Instance *regInstance,
                           _Outptr_result_maybenull_ MI_Instance *outputInstance,
                           _Outptr_result_maybenull_ MI_Instance **extendedError)
{
    if (
#if !defined(BUILD_OMS)
        Tcscasecmp(regInstance->classDecl->name, BASE_REGISTRATION_WMIV2PROVIDER) == 0 ||
#endif
        Tcscasecmp(MSFT_LOGRESOURCENAME, instance->classDecl->name) == 0
        )
    {
        return Get_WMIv2Provider(provContext, miApp, miSession, instance, regInstance, outputInstance, extendedError);
    }
#if defined(BUILD_OMS)
    else
    {
        MI_Result result = MI_RESULT_OK;
        if (provContext->nativeResourceManager == NULL)
        {
            return GetCimMIError(MI_RESULT_INVALID_PARAMETER, extendedError, ID_MODMAN_MODMAN_NULLPARAM);
        }

        // Get ClassName
        MI_Value class_name_value;
        result = MI_Instance_GetElement(regInstance, MI_T("ClassName"), &class_name_value, NULL, NULL, NULL);
        if (result != MI_RESULT_OK)
        {
            return result;
        }
        MI_Char* class_name = class_name_value.string;

        // Get provider .so path for class
        MI_Char resources_so_path[MAX_PATH];
        int ret = Stprintf(resources_so_path, MAX_PATH, MI_T("%T/%T/lib%T.so"), DSC_LIB_PATH, class_name, class_name);
<<<<<<< HEAD
=======
        DSC_LOG_INFO("Looking into shared object file under '%s'\n", resources_so_path);
>>>>>>> 933b1843
        if (ret == -1)
        {
            return result;
        }

        // Get the path to the resource provider module (.so)
        size_t resourceProviderPathLength = (MI_Uint32)(Tcslen(resources_so_path) + 1) ;
        MI_Char* resourceProviderPath = (MI_Char*)DSC_malloc(resourceProviderPathLength * sizeof(MI_Char), NitsHere());
        if (resourceProviderPath == NULL)
        {
            return GetCimMIError(MI_RESULT_SERVER_LIMITS_EXCEEDED, extendedError, ID_LCMHELPER_MEMORY_ERROR);
        }
        result = Stprintf(resourceProviderPath, resourceProviderPathLength, MI_T("%T"), resources_so_path);

        NativeResourceProvider* nativeResourceProvider = NULL;
        result = NativeResourceManager_GetNativeResouceProvider(provContext->nativeResourceManager, resourceProviderPath, instance->classDecl->name, &nativeResourceProvider);
        if (result != MI_RESULT_OK)
        {
            goto cleanup;
        }

        result = NativeResourceProvider_GetTargetResource(nativeResourceProvider, miApp, miSession, instance, regInstance,/* flags,*/ outputInstance, extendedError);

cleanup:

        if (!resourceProviderPath)
        {
            DSC_free(resourceProviderPath);
        }

        return result;
    }
#else
    else
    {
        return GetCimMIError(MI_RESULT_INVALID_PARAMETER, extendedError,ID_CAINFRA_UNKNOWN_REGISTRATION);
    }
#endif
}

MI_Result PerformInventoryState(_In_ ProviderCallbackContext *provContext,
                           _In_ MI_Application *miApp,
                           _In_ MI_Session *miSession,
                           _In_ MI_Instance *instance,
                           _In_ const MI_Instance *regInstance,
                           _Outptr_result_maybenull_ MI_InstanceA *outputInstances,
                           _Outptr_result_maybenull_ MI_Instance **extendedError)
{
    if (
#if !defined(BUILD_OMS)
        Tcscasecmp(regInstance->classDecl->name, BASE_REGISTRATION_WMIV2PROVIDER) == 0 ||
#endif
        Tcscasecmp(MSFT_LOGRESOURCENAME, instance->classDecl->name) == 0
        )
    {
        return Inventory_WMIv2Provider(provContext, miApp, miSession, instance, regInstance, outputInstances, extendedError);
    }
#if defined(BUILD_OMS)
    else
    {
        MI_Result result = MI_RESULT_OK;
        if (provContext->nativeResourceManager == NULL)
            return GetCimMIError(MI_RESULT_INVALID_PARAMETER, extendedError, ID_MODMAN_MODMAN_NULLPARAM);

        // Get ClassName
        MI_Value class_name_value;
        result = MI_Instance_GetElement(regInstance, MI_T("ClassName"), &class_name_value, NULL, NULL, NULL);
        if (result != MI_RESULT_OK)
        {
            return result;
        }
        MI_Char* class_name = class_name_value.string;

        // Get provider .so path for class
        MI_Char resources_so_path[MAX_PATH];
        int ret = Stprintf(resources_so_path, MAX_PATH, MI_T("%T/%T/lib%T.so"), DSC_LIB_PATH, class_name, class_name);
<<<<<<< HEAD
=======
        DSC_LOG_INFO("Looking into shared object file under '%s'\n", resources_so_path);
>>>>>>> 933b1843
        if (ret == -1)
        {
            return result;
        }

        // Get the path to the resource provider module (.so)
        size_t resourceProviderPathLength = (MI_Uint32)(Tcslen(resources_so_path) + 1) ;
        MI_Char* resourceProviderPath = (MI_Char*)DSC_malloc(resourceProviderPathLength * sizeof(MI_Char), NitsHere());
        if( resourceProviderPath == NULL)
        {
            return GetCimMIError(MI_RESULT_SERVER_LIMITS_EXCEEDED, extendedError, ID_LCMHELPER_MEMORY_ERROR);
        }
        result = Stprintf(resourceProviderPath, resourceProviderPathLength, MI_T("%T"), resources_so_path);

        NativeResourceProvider* nativeResourceProvider = NULL;
        result = NativeResourceManager_GetNativeResouceProvider(provContext->nativeResourceManager, resourceProviderPath, instance->classDecl->name, &nativeResourceProvider);
        if (result != MI_RESULT_OK)
        {
            goto cleanup;
        }

        result = NativeResourceProvider_GetInventory(nativeResourceProvider, miApp, miSession, instance, regInstance,/* flags,*/ outputInstances, extendedError);

cleanup:

        if (!resourceProviderPath)
        {
            DSC_free(resourceProviderPath);
        }

        return result;
    }
#else
    else
    {
        return GetCimMIError(MI_RESULT_INVALID_PARAMETER, extendedError,ID_CAINFRA_UNKNOWN_REGISTRATION);
    }
#endif
}

MI_Result MoveToDesiredState(_In_ ProviderCallbackContext *provContext,
                             _In_ MI_Application *miApp,
                             _In_ MI_Session *miSession,
                             _In_ MI_Instance *instance,
                             _In_ const MI_Instance *regInstance,
                             _In_ MI_Uint32 flags,
                             _Inout_ MI_Uint32 *resultStatus,
                             _Inout_ MI_Boolean *canceled,
                             _Outptr_result_maybenull_ ResourceErrorList *resourceErrorList,
                             _Outptr_result_maybenull_ MI_Instance **extendedError)
{
    DSC_EventWriteMessageMoveResourceToDesired(provContext->resourceId,instance->classDecl->name);

    MI_Result r = MI_RESULT_OK;

    if (
#if !defined(BUILD_OMS)
        Tcscasecmp(regInstance->classDecl->name, BASE_REGISTRATION_WMIV2PROVIDER) == 0 ||
#endif
        Tcscasecmp(instance->classDecl->name, METACONFIG_CLASSNAME) == 0 || // put special cases to wmiv2 code
        Tcscasecmp(MSFT_LOGRESOURCENAME, instance->classDecl->name) == 0
        )
    {
        if(instance->classDecl!=NULL)
        {
            SQMLogResourceCountData(instance->classDecl->name,1);
        }

        r = Exec_WMIv2Provider(provContext, miApp, miSession, instance, regInstance, flags, resultStatus, canceled, resourceErrorList, extendedError);
    }
#if defined(BUILD_OMS)
    else
    {
        r =  Exec_NativeProvider(provContext, miApp, miSession, instance, regInstance, flags, resultStatus, extendedError);
    }
#else
    else
    {
        r =  GetCimMIError(MI_RESULT_INVALID_PARAMETER, extendedError,ID_CAINFRA_UNKNOWN_REGISTRATION);
    }
#endif

    return r;
}

MI_Result Exec_WMIv2Provider(_In_ ProviderCallbackContext *provContext,
                             _In_ MI_Application *miApp,
                             _In_ MI_Session *miSession,
                             _In_ MI_Instance *instance,
                             _In_ const MI_Instance *regInstance,
                             _In_ MI_Uint32 flags,
                             _Inout_ MI_Uint32 *resultStatus,
                             _Inout_ MI_Boolean* canceled,
                             _Outptr_result_maybenull_ ResourceErrorList *resourceErrorList,
                             _Outptr_result_maybenull_ MI_Instance **extendedError)
{
    MI_Result r = MI_RESULT_OK;
    MI_Result result = MI_RESULT_OK;
    const MI_Char *provNamespace = NULL;
    MI_Operation operation = MI_OPERATION_NULL;
    MI_Instance *params = NULL;
    MI_Value value;
    MI_Value valueOperationOptions;
    MI_Boolean bTestResult = MI_TRUE;
    MI_Uint64 outProviderContext = 0;
    MI_Uint32 returnValue = 0;
    MI_OperationCallbacks callbacks = MI_OPERATIONCALLBACKS_NULL;
    MI_Real64 duration;
    MI_OperationOptions sessionOptions;
    const MI_Char * instanceNamespace;

    ptrdiff_t start,finish;

    //we don't have reginstance for meta configuration
    if (Tcscasecmp(instance->classDecl->name, METACONFIG_CLASSNAME) == 0)
    {
        instanceNamespace = MI_T("");
    }
    else
    {
        instanceNamespace = regInstance->nameSpace;
    }

    //Debug Log
    DSC_EventWriteEngineMethodParameters(__WFUNCTION__,
                                        instance->classDecl->name,
                                        provContext->resourceId,
                                        flags,
                                        provContext->lcmProviderContext->executionMode,
                                        instanceNamespace);
    DSC_EventWriteMessageExecutingWMI(instance->classDecl->name,provContext->resourceId);

    callbacks.writeMessage = DoWriteMessage;
    /* Sign up for progress only if we are in online mode*/
    if ((LCM_EXECUTIONMODE_ONLINE & provContext->lcmProviderContext->executionMode) == LCM_EXECUTIONMODE_ONLINE)
    {
        callbacks.writeProgress = DoWriteProgress;
    }

    /* Sign up for promptuser only if we are asked to do so.*/
    if ((LCM_SETFLAGS_ENABLEWHATIF & flags) == LCM_SETFLAGS_ENABLEWHATIF)
    {
        callbacks.promptUser = DoPromptUser;
    }

    callbacks.callbackContext = (void *)(provContext);

    if (extendedError == NULL)
    {
        return MI_RESULT_INVALID_PARAMETER;
    }
    *extendedError = NULL;  // Explicitly set *extendedError to NULL as _Outptr_ requires setting this at least once.

    *canceled = MI_FALSE;
    if (g_CancelConfiguration)
    {
        *canceled = MI_TRUE;
        return MI_RESULT_FAILED;
    }

    // If the input MI_Instance is a MSFT_LogResource then directly log the message using LCM log API's
    if (Tcscasecmp(instance->classDecl->name, LOGRESOURCE_CLASSNAME) == 0)
    {
        MI_Value value;
        const MI_Char *message = NULL;
        //Start timer for Set
        start=CPU_GetTimeStamp();

        //Starting Test
        SetMessageInContext(ID_OUTPUT_OPERATION_START,ID_OUTPUT_ITEM_TEST,provContext->lcmProviderContext);
        LogCAMessage(provContext->lcmProviderContext, ID_OUTPUT_EMPTYSTRING, provContext->resourceId);

        r = MI_Instance_GetElement(instance, LOGRESOURCE_MESSAGEPROPERTYNAME, &value, NULL, NULL, NULL);
        if (r != MI_RESULT_OK)
        {
            return GetCimMIError(r, extendedError,ID_CAINFRA_GET_LOGRESOURCE_FAILED);
        }

        message = value.string;
        //Stop the timer for test
        finish=CPU_GetTimeStamp();
        duration = (MI_Real64)(finish- start) / TIME_PER_SECONND;
        SetMessageInContext(ID_OUTPUT_OPERATION_END,ID_OUTPUT_ITEM_TEST,provContext->lcmProviderContext);
        LogCAMessageTime(provContext->lcmProviderContext, ID_CA_TEST_TIMEMESSAGE, (const MI_Real64)duration,provContext->resourceId);

        if (!(flags & LCM_EXECUTE_TESTONLY))
        {
            //Start timer for Set
            start=CPU_GetTimeStamp();
            SetMessageInContext(ID_OUTPUT_OPERATION_START,ID_OUTPUT_ITEM_SET,provContext->lcmProviderContext);
            LogCAMessage(provContext->lcmProviderContext, ID_OUTPUT_EMPTYSTRING, provContext->resourceId);

            LCM_WriteMessageFromProvider(provContext->lcmProviderContext, provContext->resourceId, MI_WRITEMESSAGE_CHANNEL_VERBOSE, message);
            //Stop the timer for set
            finish=CPU_GetTimeStamp();
            duration = (MI_Real64)(finish- start) / TIME_PER_SECONND;
            SetMessageInContext(ID_OUTPUT_OPERATION_END,ID_OUTPUT_ITEM_SET,provContext->lcmProviderContext);
            LogCAMessageTime(provContext->lcmProviderContext, ID_CA_SET_TIMEMESSAGE, (const MI_Real64)duration,provContext->resourceId);
        }
    }
    // If the input is a meta configuration then invoke LCM's API directly
    else if (Tcscasecmp(instance->classDecl->name, METACONFIG_CLASSNAME) == 0 && !( flags & LCM_EXECUTE_TESTONLY ))
    {
        //Start timer for Set
        start=CPU_GetTimeStamp();
        //meta configuration is always explicitly get invoked so no need to test before set.
        SetMessageInContext(ID_OUTPUT_OPERATION_START,ID_OUTPUT_ITEM_SET,provContext->lcmProviderContext);
        LogCAMessage(provContext->lcmProviderContext, ID_OUTPUT_EMPTYSTRING, provContext->resourceId);
        r = SetMetaConfig(instance, extendedError);
         //Stop the timer for set
        finish=CPU_GetTimeStamp();
        duration = (MI_Real64)(finish- start) / TIME_PER_SECONND;
        SetMessageInContext(ID_OUTPUT_OPERATION_END,ID_OUTPUT_ITEM_SET,provContext->lcmProviderContext);
        LogCAMessageTime(provContext->lcmProviderContext, ID_CA_SET_TIMEMESSAGE, (const MI_Real64)duration,provContext->resourceId);

        if(r == MI_RESULT_OK)
        {
            result = RegisterStandardTasks(extendedError);
        }
    }
    else
    {
        /*Get target namespace*/
        r = DSC_MI_Instance_GetElement(regInstance, MSFT_CimConfigurationProviderRegistration_Namespace, &value, NULL, NULL, NULL);
        if (r != MI_RESULT_OK)
        {
            return GetCimMIError(r, extendedError,ID_CAINFRA_GET_NAMESPACE_FAILED);
        }

        provNamespace = value.string;

        /*Set input parameters*/
        r = DSC_MI_Application_NewInstance(miApp, MI_T("__Parameters"), NULL, &params);
        if (r != MI_RESULT_OK)
        {
            return GetCimMIError(r, extendedError,ID_CAINFRA_GET_NEWAPPLICATIONINSTANCE_FAILED);
        }

        value.instance = instance;
        r = DSC_MI_Instance_AddElement(params, OMI_BaseResource_Method_InputResource, &value, MI_INSTANCE, 0 );
        if (r != MI_RESULT_OK)
        {
            MI_Instance_Delete(params);
            return GetCimMIError(r, extendedError,ID_CAINFRA_GET_ADDELEM_FAILED);
        }
        r = MI_Application_NewOperationOptions(miApp, MI_FALSE, &sessionOptions);
        if( r != MI_RESULT_OK )
        {
            return GetCimMIError(r, extendedError,ID_CAINFRA_GET_NEWOPERATIONOPTIONS_FAILED);
        }
        valueOperationOptions.string=g_ConfigurationDetails.jobGuidString;
        r =MI_OperationOptions_SetCustomOption(&sessionOptions,DSC_JOBIDSTRING,MI_STRING,&valueOperationOptions,MI_FALSE);
        if( r != MI_RESULT_OK)
        {
            MI_OperationOptions_Delete(&sessionOptions);
            return GetCimMIError(r, extendedError,ID_CAINFRA_GET_SETCUSTOMOPTION_FAILED);
        }
        if(r!=MI_RESULT_OK)
        {
            //INCHTODO: Say setcustomoptionfailed
            return GetCimMIError(r, extendedError,ID_CAINFRA_GET_ADDELEM_FAILED);
        }
        /* Perform Test*/
        //Start timer for test
        start=CPU_GetTimeStamp();
        DSC_EventWriteMessageInvokingSession(provNamespace,instance->classDecl->name,OMI_BaseResource_TestMethodName);
        SetMessageInContext(ID_OUTPUT_OPERATION_START,ID_OUTPUT_ITEM_TEST,provContext->lcmProviderContext);
        LogCAMessage(provContext->lcmProviderContext, ID_OUTPUT_EMPTYSTRING, provContext->resourceId);

        RecursiveLock_Acquire(&g_cs_CurrentWmiv2Operation);
        MI_Session_Invoke(miSession, 0, &sessionOptions, provNamespace,
                             instance->classDecl->name, OMI_BaseResource_TestMethodName,
                             NULL, params, &callbacks,&operation);
        g_CurrentWmiv2Operation = &operation;
        RecursiveLock_Release(&g_cs_CurrentWmiv2Operation);

        r = GetTestMethodResult(&operation, &bTestResult, &outProviderContext, extendedError);

        RecursiveLock_Acquire(&g_cs_CurrentWmiv2Operation);
        g_CurrentWmiv2Operation = NULL;
        MI_Operation_Close(&operation);
        RecursiveLock_Release(&g_cs_CurrentWmiv2Operation);
        if (r != MI_RESULT_OK)
        {
            MI_Instance_Delete(params);
            MI_OperationOptions_Delete(&sessionOptions);
            AddToResourceErrorList(resourceErrorList, provContext->resourceId);
            Destroy_StatusReport_RNIDS(g_rnids);
            g_rnids = Construct_StatusReport_RNIDS(GetSourceInfo(instance), GetModuleName(instance), "0", provContext->resourceId, "0", instance->classDecl->name, GetModuleVersion(instance), "False", provContext->resourceId, "", "False");
            return r;
        }

        //Stop the timer for test
        finish=CPU_GetTimeStamp();
        duration = (MI_Real64)(finish- start) / TIME_PER_SECONND;
        SetMessageInContext(ID_OUTPUT_OPERATION_END,ID_OUTPUT_ITEM_TEST,provContext->lcmProviderContext);
        LogCAMessageTime(provContext->lcmProviderContext, ID_CA_TEST_TIMEMESSAGE, (const MI_Real64)duration,provContext->resourceId);

        /* Skip rest of the operation if we were asked just to test.*/
        if (flags & LCM_EXECUTE_TESTONLY)
        {
            if(bTestResult == MI_TRUE)
            {
                *resultStatus = 1;
            }
            else
            {
                *resultStatus = 0;
                Destroy_StatusReport_RNIDS(g_rnids);
                g_rnids = Construct_StatusReport_RNIDS(GetSourceInfo(instance), GetModuleName(instance), "0", provContext->resourceId, "0", instance->classDecl->name, GetModuleVersion(instance), "False", provContext->resourceId, "", "False");
            }

            MI_Instance_Delete(params);
            MI_OperationOptions_Delete(&sessionOptions);
            return MI_RESULT_OK;
        }

        /* Perform Set if value returned is FALSE*/
        if( bTestResult == MI_TRUE)
        {
            SetMessageInContext(ID_OUTPUT_OPERATION_SKIP,ID_OUTPUT_ITEM_SET,provContext->lcmProviderContext);
            LogCAMessage(provContext->lcmProviderContext, ID_OUTPUT_EMPTYSTRING, provContext->resourceId);
            MI_Instance_Delete(params);
            MI_OperationOptions_Delete(&sessionOptions);
            return MI_RESULT_OK;
        }

        if (g_CancelConfiguration)
        {
            *canceled = MI_TRUE;
            MI_Instance_Delete(params);
            MI_OperationOptions_Delete(&sessionOptions);
            return MI_RESULT_FAILED;
        }

        /* Add outProviderContext to the params*/
        value.uint64 = outProviderContext;
        r = DSC_MI_Instance_AddElement(params, OMI_BaseResource_Method_ProviderContext, &value, MI_UINT64, 0 );
        if (r != MI_RESULT_OK)
        {
            MI_Instance_Delete(params);
            MI_OperationOptions_Delete(&sessionOptions);
            return GetCimMIError(r, extendedError,ID_CAINFRA_GET_ADDELEM_FAILED);
        }

        /* Perform Set*/
        //Start timer for set
        start=CPU_GetTimeStamp();
        SetMessageInContext(ID_OUTPUT_OPERATION_START,ID_OUTPUT_ITEM_SET,provContext->lcmProviderContext);
        LogCAMessage(provContext->lcmProviderContext, ID_OUTPUT_EMPTYSTRING, provContext->resourceId);
        DSC_EventWriteMessageInvokingSession(provNamespace,instance->classDecl->name,OMI_BaseResource_SetMethodName);

        RecursiveLock_Acquire(&g_cs_CurrentWmiv2Operation);
        memset(&operation, 0, sizeof(MI_Operation));
        MI_Session_Invoke(miSession, 0, &sessionOptions, provNamespace,
                             instance->classDecl->name, OMI_BaseResource_SetMethodName,
                             NULL, params, &callbacks,&operation);

        g_CurrentWmiv2Operation = &operation;
        RecursiveLock_Release(&g_cs_CurrentWmiv2Operation);

        r = GetSetMethodResult(&operation, &returnValue, provContext->resourceId, extendedError);
        MI_Instance_Delete(params);

        RecursiveLock_Acquire(&g_cs_CurrentWmiv2Operation);
        g_CurrentWmiv2Operation = NULL;
        MI_Operation_Close(&operation);
        RecursiveLock_Release(&g_cs_CurrentWmiv2Operation);

        if (r != MI_RESULT_OK)
        {
            MI_OperationOptions_Delete(&sessionOptions);
            AddToResourceErrorList(resourceErrorList, provContext->resourceId);
            Destroy_StatusReport_RNIDS(g_rnids);
            g_rnids = Construct_StatusReport_RNIDS(GetSourceInfo(instance), GetModuleName(instance), "0", provContext->resourceId, NULL, instance->classDecl->name, GetModuleVersion(instance), "False", provContext->resourceId, "", "False");
            return r;
        }

        *resultStatus = returnValue;
        if (returnValue != MI_TRUE)
        {
            Destroy_StatusReport_RNIDS(g_rnids);
            g_rnids = Construct_StatusReport_RNIDS(GetSourceInfo(instance), GetModuleName(instance), "0", provContext->resourceId, NULL, instance->classDecl->name, GetModuleVersion(instance), "False", provContext->resourceId, "", "False");
        }
        //Stop the timer for set
        finish=CPU_GetTimeStamp();
        duration = (MI_Real64)(finish- start) / TIME_PER_SECONND;
        SetMessageInContext(ID_OUTPUT_OPERATION_END,ID_OUTPUT_ITEM_SET,provContext->lcmProviderContext);
        LogCAMessageTime(provContext->lcmProviderContext, ID_CA_SET_TIMEMESSAGE, (const MI_Real64)duration,provContext->resourceId);
        MI_OperationOptions_Delete(&sessionOptions);
    }

    //Debug Log
    DSC_EventWriteMethodEnd(__WFUNCTION__);
    return r;
}

MI_Result Exec_NativeProvider(_In_ ProviderCallbackContext *provContext,
                             _In_ MI_Application *miApp,
                             _In_ MI_Session *miSession,
                             _In_ MI_Instance *instance,
                             _In_ const MI_Instance *regInstance,
                             _In_ MI_Uint32 flags,
                             _Inout_ MI_Uint32 *resultStatus,
                             _Outptr_result_maybenull_ MI_Instance **extendedError)
{
    MI_Result result = MI_RESULT_OK;
    *resultStatus = 0;
    MI_Uint32 test_operation_result = 0;
    MI_Uint32 set_operation_result = 0;
    MI_Real64 duration;
    ptrdiff_t start,finish;

    if (provContext->nativeResourceManager == NULL)
    {
        return GetCimMIError(MI_RESULT_INVALID_PARAMETER, extendedError, ID_MODMAN_MODMAN_NULLPARAM);
    }

    // Get ClassName
    MI_Value class_name_value;
    result = MI_Instance_GetElement(regInstance, MI_T("ClassName"), &class_name_value, NULL, NULL, NULL);
    if (result != MI_RESULT_OK)
    {
        return result;
    }
    MI_Char* class_name = class_name_value.string;

    // Get provider .so path for class
    MI_Char resources_so_path[MAX_PATH];
    int ret = Stprintf(resources_so_path, MAX_PATH, MI_T("%T/%T/lib%T.so"), DSC_LIB_PATH, class_name, class_name);
<<<<<<< HEAD
=======
    DSC_LOG_INFO("Looking into shared object file under '%s'\n", resources_so_path);
>>>>>>> 933b1843
    if (ret == -1)
    {
        return result;
    }

    // Get the path to the resource provider module (.so)
    size_t resourceProviderPathLength = (MI_Uint32)(Tcslen(resources_so_path) + 1) ;
    MI_Char* resourceProviderPath = (MI_Char*)DSC_malloc(resourceProviderPathLength * sizeof(MI_Char), NitsHere());
    if( resourceProviderPath == NULL)
    {
        return GetCimMIError(MI_RESULT_SERVER_LIMITS_EXCEEDED, extendedError, ID_LCMHELPER_MEMORY_ERROR);
    }
    result = Stprintf(resourceProviderPath, resourceProviderPathLength, MI_T("%T"), resources_so_path);

    NativeResourceProvider* nativeResourceProvider = NULL;
    result = NativeResourceManager_GetNativeResouceProvider(provContext->nativeResourceManager, resourceProviderPath, instance->classDecl->name, &nativeResourceProvider);
    if (result != MI_RESULT_OK)
    {
        goto cleanup;
    }

    // Execute Test unless SETONLY was provided
    if (!(flags & LCM_EXECUTE_SETONLY)) {
        //Stop the timer for test
        finish=CPU_GetTimeStamp();
        duration = (MI_Real64)(finish- start) / TIME_PER_SECONND;
        SetMessageInContext(ID_OUTPUT_OPERATION_START,ID_OUTPUT_ITEM_TEST,provContext->lcmProviderContext);

        result = NativeResourceProvider_TestTargetResource(nativeResourceProvider, miApp, miSession, instance, regInstance, &test_operation_result, extendedError);
<<<<<<< HEAD
=======
        DSC_LOG_INFO("NativeResourceProvider_TestTargetResource for '%s' returned %d\n", class_name, test_operation_result);

        if (result != MI_RESULT_OK)
        {
            DSC_LOG_WARNING("NativeResourceProvider_TestTargetResource failed.\n");
        }
>>>>>>> 933b1843

        //Stop the timer for test
        finish=CPU_GetTimeStamp();
        duration = (MI_Real64)(finish- start) / TIME_PER_SECONND;
        SetMessageInContext(ID_OUTPUT_OPERATION_END,ID_OUTPUT_ITEM_TEST,provContext->lcmProviderContext);
        LogCAMessageTime(provContext->lcmProviderContext, ID_CA_TEST_TIMEMESSAGE, (const MI_Real64)duration,provContext->resourceId);
    }

    /* Skip rest of the operation if we were asked just to test.*/
    if (flags & LCM_EXECUTE_TESTONLY)
    {
        if(test_operation_result == 1) // TestTargetResource returned TRUE
        {
            *resultStatus = 1;
        }
        else // TestTargetResource returned FALSE
        {
            *resultStatus = 0;
        }

        goto cleanup;
    }

    /* Perform Set if value returned is FALSE*/
    if(test_operation_result == 1) // TestTargetResource returned TRUE, so we are skipping SetTargetResource
    {
        SetMessageInContext(ID_OUTPUT_OPERATION_SKIP,ID_OUTPUT_ITEM_SET,provContext->lcmProviderContext);
        LogCAMessage(provContext->lcmProviderContext, ID_OUTPUT_EMPTYSTRING, provContext->resourceId);
<<<<<<< HEAD
=======
        DSC_LOG_INFO("TestTargetResource returned TRUE, so we are skipping SetTargetResource\n");
>>>>>>> 933b1843
        goto cleanup;
    }

    /* Perform Set*/
    //Start timer for set
    start=CPU_GetTimeStamp();
    SetMessageInContext(ID_OUTPUT_OPERATION_START,ID_OUTPUT_ITEM_SET,provContext->lcmProviderContext);

    result = NativeResourceProvider_SetTargetResource(nativeResourceProvider, miApp, miSession, instance, regInstance, &set_operation_result, extendedError);
    if (result != MI_RESULT_OK)
    {
        result = GetCimMIError(result, extendedError, ID_NATIVE_PROVIDER_MANAGER_SET_OPERATION_FAILED);
<<<<<<< HEAD
=======
        DSC_LOG_ERROR("NativeResourceProvider_SetTargetResource failed.\n");
>>>>>>> 933b1843
        goto cleanup;
    }

    if(set_operation_result == 1) // SetTargetResource returned TRUE
    {
        result = MI_RESULT_OK;
    }
    else // SetTargetResource returned FALSE
    {
        result = MI_RESULT_FAILED;
    }
<<<<<<< HEAD
=======
    DSC_LOG_INFO("NativeResourceProvider_SetTargetResource for '%s' returned %d\n", class_name, set_operation_result);
>>>>>>> 933b1843

    //Stop the timer for set
    finish=CPU_GetTimeStamp();
    duration = (MI_Real64)(finish- start) / TIME_PER_SECONND;
    SetMessageInContext(ID_OUTPUT_OPERATION_END,ID_OUTPUT_ITEM_SET,provContext->lcmProviderContext);
    LogCAMessageTime(provContext->lcmProviderContext, ID_CA_SET_TIMEMESSAGE, (const MI_Real64)duration,provContext->resourceId);

cleanup:
<<<<<<< HEAD

    if (!resourceProviderPath)
    {
        DSC_free(resourceProviderPath);
    }

=======

    if (!resourceProviderPath)
    {
        DSC_free(resourceProviderPath);
    }

>>>>>>> 933b1843
    return result;
}

MI_Result GetSetMethodResult(_In_ MI_Operation *operation,
                              _Out_opt_ MI_Uint32 *returnValue,
                             _In_z_ const MI_Char * resourceId,
                              _Outptr_result_maybenull_ MI_Instance **extendedError)
{
    MI_Result r = MI_RESULT_OK;
    MI_Result innerR = MI_RESULT_OK;
    const MI_Instance* outInstance;
    MI_Boolean moreResults;
    MI_Result result;
    const MI_Char *errorMessage;
    const MI_Instance *completionDetails = NULL;
    MI_Value value;

    *returnValue = 0;

    if (extendedError == NULL)
    {
        return MI_RESULT_INVALID_PARAMETER;
    }
    *extendedError = NULL;  // Explicitly set *extendedError to NULL as _Outptr_ requires setting this at least once.

    /*Get the operation result*/
    r = MI_Operation_GetInstance(operation, &outInstance, &moreResults, &result, &errorMessage, &completionDetails);
    if( result != MI_RESULT_OK)
    {
        r = result;
    }
    if( r != MI_RESULT_OK)
    {
        if( completionDetails != NULL)
        {
            innerR = DSC_MI_Instance_Clone( completionDetails, extendedError);
        }
        if( innerR != MI_RESULT_OK || completionDetails == NULL)
        {
            r = GetCimMIError(r, extendedError,ID_CAINFRA_GETINSTANCE_FAILED);
        }
        /* append resourceid to error message*/
        else
        {
            AppendWMIErrorWithResourceID(*extendedError, resourceId);
        }
        return r;
    }

    /*Get ReturnValue*/
    r = DSC_MI_Instance_GetElement(outInstance, OMI_BaseResource_Method_ReturnValue, &value, NULL, NULL, NULL);
    if( r != MI_RESULT_OK )
    {
        return GetCimMIError(r, extendedError,ID_CAINFRA_GET_RETURNVALUE_FAILED);
    }
    *returnValue = value.uint32;

    return r;
}

MI_Result GetTestMethodResult(_In_ MI_Operation *operation,
                              _Out_opt_ MI_Boolean *bTestResult,
                              _Out_opt_ MI_Uint64 *outProviderContext,
                              _Outptr_result_maybenull_ MI_Instance **extendedError)
{
    MI_Result r = MI_RESULT_OK;
    MI_Result innerR = MI_RESULT_OK;
    const MI_Instance* outInstance;
    MI_Boolean moreResults;
    MI_Result result;
    const MI_Char *errorMessage;
    const MI_Instance *completionDetails = NULL;
    MI_Value value;

    *bTestResult = MI_TRUE;
    *outProviderContext = 0;

    if (extendedError == NULL)
    {
        return MI_RESULT_INVALID_PARAMETER;
    }
    *extendedError = NULL;  // Explicitly set *extendedError to NULL as _Outptr_ requires setting this at least once.

    /*Get the operation result*/
    r = MI_Operation_GetInstance(operation, &outInstance, &moreResults, &result, &errorMessage, &completionDetails);
    if( result != MI_RESULT_OK)
    {
        r = result;
    }
    if( r != MI_RESULT_OK)
    {
        if( completionDetails != NULL)
        {
            innerR = DSC_MI_Instance_Clone( completionDetails, extendedError);
        }
        if( innerR != MI_RESULT_OK || completionDetails == NULL)
        {
            r = GetCimMIError(r, extendedError,ID_CAINFRA_GETINSTANCE_FAILED);
        }
        return r;
    }

    /*Get Result  property*/
    r = DSC_MI_Instance_GetElement(outInstance, OMI_BaseResource_Method_Result, &value, NULL, NULL, NULL);
    if( r != MI_RESULT_OK )
    {
        return GetCimMIError(r, extendedError,ID_CAINFRA_GET_RESULT_FAILED);
    }
    *bTestResult = value.boolean;

    /*Get ProviderContext  property*/
    r = DSC_MI_Instance_GetElement(outInstance, OMI_BaseResource_Method_ProviderContext, &value, NULL, NULL, NULL);
    if( r != MI_RESULT_OK )
    {
        return GetCimMIError(r, extendedError,ID_CAINFRA_GET_PROVCONTEXT_FAILED);
    }
    *outProviderContext = value.uint64;

    return r;
}

MI_Result GetGetMethodResult(_In_ MI_Operation *operation,
                              _Outptr_result_maybenull_ MI_Instance **outputInstance,
                              _Outptr_result_maybenull_ MI_Instance **extendedError)
{
    MI_Result r = MI_RESULT_OK;
    MI_Result innerR = MI_RESULT_OK;
    const MI_Instance* outInstance;
    MI_Boolean moreResults;
    MI_Result result;
    const MI_Char *errorMessage;
    const MI_Instance *completionDetails = NULL;
    MI_Value value;

    if (extendedError == NULL)
    {
        return MI_RESULT_INVALID_PARAMETER;
    }
    *extendedError = NULL;  // Explicitly set *extendedError to NULL as _Outptr_ requires setting this at least once.

    *outputInstance = NULL;

    /*Get the operation result*/
    r = MI_Operation_GetInstance(operation, &outInstance, &moreResults, &result, &errorMessage, &completionDetails);
    if( result != MI_RESULT_OK)
    {
        r = result;
    }
    if( r != MI_RESULT_OK)
    {
        if( completionDetails != NULL)
        {
            innerR = DSC_MI_Instance_Clone( completionDetails, extendedError);
        }
        if( innerR != MI_RESULT_OK || completionDetails == NULL)
        {
            r = GetCimMIError(r, extendedError,ID_CAINFRA_GETINSTANCE_FAILED);
        }
        return r;
    }

    /*Get configurations  property*/
    r = DSC_MI_Instance_GetElement(outInstance, OMI_BaseResource_Method_OutputResource, &value, NULL, NULL, NULL);
    if( r != MI_RESULT_OK )
    {
        return GetCimMIError(r, extendedError,ID_CAINFRA_GET_OUTPUTRES_FAILED);
    }
    /*Clone the object*/

    r = DSC_MI_Instance_Clone(value.instance, outputInstance);
    if( r != MI_RESULT_OK )
    {
        return GetCimMIError(r, extendedError,ID_CAINFRA_CLONE_FAILED);
    }
    return r;
}

MI_Result Get_WMIv2Provider(_In_ ProviderCallbackContext *provContext,
                               _In_ MI_Application *miApp,
                               _In_ MI_Session *miSession,
                               _In_ MI_Instance *instance,
                               _In_ const MI_Instance *regInstance,
                               _Outptr_result_maybenull_ MI_Instance **outputInstance,
                                _Outptr_result_maybenull_ MI_Instance **extendedError)
{
    MI_Result r = MI_RESULT_OK;
    const MI_Char *provNamespace = NULL;
    MI_Operation operation = MI_OPERATION_NULL;
    MI_Instance *params = NULL;
    MI_Value value;
    MI_Value valueOperationOptions;
    MI_OperationCallbacks callbacks = MI_OPERATIONCALLBACKS_NULL;
    MI_Real64 duration;
    MI_OperationOptions sessionOptions ;

    ptrdiff_t finish,start;
    //Debug Log
    DSC_EventWriteEngineMethodParameters(__WFUNCTION__,
                                        instance->classDecl->name,
                                        provContext->resourceId,
                                        0,
                                        provContext->lcmProviderContext->executionMode,
                                        regInstance->nameSpace);
    DSC_EventWriteMessageWmiGet(instance->classDecl->name,provContext->resourceId);

    callbacks.writeMessage = DoWriteMessage;
    /* Sign up for progress only if we are in online mode*/
    if( (LCM_EXECUTIONMODE_ONLINE & provContext->lcmProviderContext->executionMode) == LCM_EXECUTIONMODE_ONLINE)
    {
        callbacks.writeProgress = DoWriteProgress;
    }

    callbacks.callbackContext = (void *)(provContext);

    if (extendedError == NULL)
    {
        return MI_RESULT_INVALID_PARAMETER;
    }
    *extendedError = NULL;  // Explicitly set *extendedError to NULL as _Outptr_ requires setting this at least once.

    *outputInstance = NULL;

    start=CPU_GetTimeStamp();
    SetMessageInContext(ID_OUTPUT_OPERATION_START,ID_OUTPUT_ITEM_GET,provContext->lcmProviderContext);
    LogCAMessage(provContext->lcmProviderContext, ID_OUTPUT_EMPTYSTRING, provContext->resourceId);
    DSC_EventWriteMessageInvokingSession(provNamespace,instance->classDecl->name,OMI_BaseResource_GetMethodName);

    if( Tcscasecmp(MSFT_LOGRESOURCENAME, instance->classDecl->name) == 0 )
    {
        r = DSC_MI_Instance_Clone(instance, outputInstance);
        if( r != MI_RESULT_OK)
        {
            return GetCimMIError(r, extendedError, ID_CAINFRA_CLONE_FAILED);
        }
    }
    else
    {
        /*Get target namespace*/
        r = DSC_MI_Instance_GetElement(regInstance, MSFT_CimConfigurationProviderRegistration_Namespace, &value, NULL, NULL, NULL);
        if( r != MI_RESULT_OK )
        {
            return GetCimMIError(r, extendedError,ID_CAINFRA_GET_NAMESPACE_FAILED);
        }
        provNamespace = value.string;

        /*Set input parameters*/
        r = DSC_MI_Application_NewInstance(miApp, MI_T("__Parameters"), NULL, &params);
        if( r != MI_RESULT_OK )
        {
            return GetCimMIError(r, extendedError,ID_CAINFRA_GET_NEWAPPLICATIONINSTANCE_FAILED);
        }
        value.instance = instance;
        r = DSC_MI_Instance_AddElement(params, OMI_BaseResource_Method_InputResource, &value, MI_INSTANCE, 0 );
        if( r != MI_RESULT_OK)
        {
            MI_Instance_Delete(params);
            return GetCimMIError(r, extendedError,ID_CAINFRA_GET_ADDELEM_FAILED);
        }
        r = MI_Application_NewOperationOptions(miApp, MI_FALSE, &sessionOptions);
        if( r != MI_RESULT_OK )
        {
            return GetCimMIError(r, extendedError,ID_CAINFRA_GET_NEWOPERATIONOPTIONS_FAILED);
        }
        valueOperationOptions.string=g_ConfigurationDetails.jobGuidString;
        r =MI_OperationOptions_SetCustomOption(&sessionOptions,DSC_JOBIDSTRING,MI_STRING,&valueOperationOptions,MI_FALSE);
        if( r != MI_RESULT_OK)
        {
            MI_OperationOptions_Delete(&sessionOptions);
            return GetCimMIError(r, extendedError,ID_CAINFRA_GET_SETCUSTOMOPTION_FAILED);
        }

        /* Perform Get*/

        MI_Session_Invoke(miSession, 0, &sessionOptions, provNamespace,
                             instance->classDecl->name, OMI_BaseResource_GetMethodName,
                             NULL, params, &callbacks,&operation);

        r = GetGetMethodResult(&operation, outputInstance , extendedError);
        MI_Instance_Delete(params);
        MI_OperationOptions_Delete(&sessionOptions);
        MI_Operation_Close(&operation);
        if( r != MI_RESULT_OK)
        {
            return r;
        }
    }
    //Stop timer for get
    finish=CPU_GetTimeStamp();
    duration = (MI_Real64)(finish- start) / TIME_PER_SECONND;
    SetMessageInContext(ID_OUTPUT_OPERATION_END,ID_OUTPUT_ITEM_GET,provContext->lcmProviderContext);
    LogCAMessageTime(provContext->lcmProviderContext, ID_CA_GET_TIMEMESSAGE, (const MI_Real64)duration,provContext->resourceId);
    //Debug Log
    DSC_EventWriteMethodEnd(__WFUNCTION__);
    return r;
}

MI_Result PerformInventoryMethodResult(_In_ MI_Operation *operation,
                              _Outptr_result_maybenull_ MI_InstanceA *outputInstances,
                              _Outptr_result_maybenull_ MI_Instance **extendedError)
{
    MI_Result r = MI_RESULT_OK;
    MI_Result innerR = MI_RESULT_OK;
    const MI_Instance* outInstance;
    MI_Instance * tempInstance;
    MI_Instance ** outInstanceArray;
    MI_Boolean moreResults;
    MI_Result result;
    const MI_Char *errorMessage;
    const MI_Instance *completionDetails = NULL;
    MI_Value value;
    int i;

    if (extendedError == NULL)
    {
        return MI_RESULT_INVALID_PARAMETER;
    }
    *extendedError = NULL;  // Explicitly set *extendedError to NULL as _Outptr_ requires setting this at least once.

    /*Get the operation result*/
    r = MI_Operation_GetInstance(operation, &outInstance, &moreResults, &result, &errorMessage, &completionDetails);
    if( result != MI_RESULT_OK)
    {
        r = result;
    }
    if( r != MI_RESULT_OK)
    {
        if( completionDetails != NULL)
        {
            innerR = DSC_MI_Instance_Clone( completionDetails, extendedError);
        }
        if( innerR != MI_RESULT_OK || completionDetails == NULL)
        {
            r = GetCimMIError(r, extendedError,ID_CAINFRA_GETINSTANCE_FAILED);
        }
        return r;
    }

    /*Get configurations  property*/
    r = DSC_MI_Instance_GetElement(outInstance, "inventory", &value, NULL, NULL, NULL);
    if( r != MI_RESULT_OK )
    {
        return GetCimMIError(r, extendedError,ID_CAINFRA_GET_OUTPUTRES_FAILED);
    }
    /*Clone the instances*/

    if (value.instancea.size > 0)
    {
    outputInstances->data = (MI_Instance**)DSC_malloc(value.instancea.size * sizeof(MI_Instance*), NitsHere());
    outputInstances->size = value.instancea.size;
    for (i = 0; i < value.instancea.size; ++i)
    {
        r = DSC_MI_Instance_Clone(value.instancea.data[i], &tempInstance);
        if( r != MI_RESULT_OK )
        {
        return GetCimMIError(r, extendedError,ID_CAINFRA_CLONE_FAILED);
        }
        outputInstances->data[i] = tempInstance;
    }
    }
    else
    {
    outputInstances->data = NULL;
    outputInstances->size = 0;
    }

    return r;
}

const MI_Char * GetResourceId( _In_ MI_Instance *inst)
{
    MI_Result r = MI_RESULT_OK;
    MI_Value value;
    r = MI_Instance_GetElement(inst, OMI_BaseResource_ResourceId, &value, NULL, NULL, NULL);
    if( r != MI_RESULT_OK)
    {
        return NULL;
    }
    return (const MI_Char*)value.string;
}

const MI_Char * GetSourceInfo( _In_ MI_Instance *inst)
{
    MI_Result r = MI_RESULT_OK;
    MI_Value value;
    // Not using DSC version as caller handles the failures as success.
    r = MI_Instance_GetElement(inst, OMI_BaseResource_SourceInfo, &value, NULL, NULL, NULL);
    if( r != MI_RESULT_OK)
    {
        return NULL;
    }
    return (const MI_Char*)value.string;
}

const MI_Char * GetModuleName( _In_ MI_Instance *inst)
{
    MI_Result r = MI_RESULT_OK;
    MI_Value value;
    // Not using DSC version as caller handles the failures as success.
    r = MI_Instance_GetElement(inst, OMI_BaseResource_ModuleName, &value, NULL, NULL, NULL);
    if( r != MI_RESULT_OK)
    {
        return NULL;
    }
    return (const MI_Char*)value.string;
}

const MI_Char * GetModuleVersion( _In_ MI_Instance *inst)
{
    MI_Result r = MI_RESULT_OK;
    MI_Value value;
    // Not using DSC version as caller handles the failures as success.
    r = MI_Instance_GetElement(inst, OMI_BaseResource_ModuleVersion, &value, NULL, NULL, NULL);
    if( r != MI_RESULT_OK)
    {
        return NULL;
    }
    return (const MI_Char*)value.string;
}


void LogCAMessage(_In_ LCMProviderContext *lcmContext,
                  _In_ MI_Uint32 messageIndex,
                  _In_z_ const MI_Char *resourceId
                  )
{
    MI_Uint32 lcmChannel = MI_WRITEMESSAGE_CHANNEL_VERBOSE;
    MI_Char wcMessage[MAX_PATH] ;
    Intlstr intlstr = Intlstr_Null;
    GetResourceString(messageIndex, &intlstr);
    //merge message and resourceId.
    if( intlstr.str && Stprintf(wcMessage, MAX_PATH, MI_T("%T"), intlstr.str) > 0 )
    {
        LCM_WriteMessage(lcmContext, resourceId, lcmChannel, wcMessage);
    }

    if( intlstr.str)
        Intlstr_Free(intlstr);
}

void LogCAMessageTime(_In_ LCMProviderContext *lcmContext,
                  _In_ MI_Uint32 messageIndex,
                  _In_ const MI_Real64 duration,
                  _In_z_ const MI_Char *resourceId
                  )
{
    MI_Uint32 lcmChannel = MI_WRITEMESSAGE_CHANNEL_VERBOSE;
    MI_Char wcTime[DURATION_SIZE] ;
    Intlstr intlstr = Intlstr_Null;
    //merge message and resourceId.Stprintf(durationMessage, durationMsgLen, msgStr, resourceId, duration)
    if( Stprintf(wcTime, DURATION_SIZE, MI_T("%0.4f"), duration) > 0 )
    {
        GetResourceString1Param(messageIndex, wcTime, &intlstr);
        if( intlstr.str )
        {
            LCM_WriteMessage(lcmContext, resourceId, lcmChannel, intlstr.str);
            Intlstr_Free(intlstr);
        }
    }
}

void LogCAProgress( _In_ LCMProviderContext *lcmContext,
                         _In_z_ const MI_Char * currentOperation,
                         _In_z_ const MI_Char * statusDescription,
                         _In_ MI_Uint32 currentResourceIndex,
                         _In_ MI_Uint32 totalResource)
{
    MI_Uint32 percentComplete = 100;
    MI_Uint32 secondsRemaining = totalResource - currentResourceIndex;

    if( currentResourceIndex+1 != totalResource)
    {
        percentComplete = (MI_Uint32) (100/totalResource) *( currentResourceIndex+1);
    }
    LCM_WriteProgress(lcmContext, CA_ACTIVITY_NAME, currentOperation, statusDescription, percentComplete, secondsRemaining);
}

void SetMessageInContext(MI_Uint32 msgOperation,MI_Uint32 msgItem,LCMProviderContext *lcmContext)
{
    if(lcmContext!=NULL)
    {
        lcmContext->messageItem=msgItem;
        lcmContext->messageOperation=msgOperation;
    }
}

//Stop the current configuration
//if force is specified then we try to stop the current operation
//otherwise we will wait until the current operation finishes, and then cancel the remaining
MI_Result  MI_CALL StopCurrentConfiguration(_Outptr_result_maybenull_ MI_Instance **extendedError, BOOL force)
{
    MI_Result r = MI_RESULT_OK;
    DWORD dwWaitResult;

    if (extendedError == NULL)
    {
        return MI_RESULT_INVALID_PARAMETER;
    }
    *extendedError = NULL;  // Explicitly set *extendedError to NULL as _Outptr_ requires setting this at least once.

    g_CancelConfiguration = TRUE;
    if (force == TRUE)
    {
        DSC_EventWriteMessageWaitCurrentConfig();
        RecursiveLock_Acquire(&g_cs_CurrentWmiv2Operation);

        if (g_CurrentWmiv2Operation != NULL)
        {
            r = MI_Operation_Cancel((MI_Operation*)g_CurrentWmiv2Operation, MI_REASON_NONE);
            if( r == MI_RESULT_OK)
            {
                DSC_EventWriteConfigurationForcelyStopped();
            }
        }

        RecursiveLock_Release(&g_cs_CurrentWmiv2Operation);

        if (r != MI_RESULT_OK)
        {
            g_CancelConfiguration = FALSE;
            return GetCimMIError(r, extendedError,ID_CA_CANCELWMIV2_FAILED);
        }
    }

    dwWaitResult = Sem_TimedWait(&g_h_ConfigurationStoppedEvent, STOP_CONFIGURATIONT_TIMEOUT);
    g_CancelConfiguration = FALSE;
    if (dwWaitResult != 0)
    {
        return GetCimMIError(MI_RESULT_FAILED, extendedError, ID_CA_FAILED_TO_WAIT_EVENT);
    }

    return MI_RESULT_OK;
}

MI_Char* RunCommand(const MI_Char* command)
{
    MI_Char* result = NULL;
    FILE * fp;
    const int bufferSize = 5000;
    char buffer[bufferSize * 10 + 1];
    char curBuffer[bufferSize + 1];
    size_t cur_loc = 0;
    size_t count = 0;
    int status;

    curBuffer[bufferSize] = '\0';

    fp = popen(command, "r");
    if (fp == NULL)
    {
        return NULL;
    }

    while (fgets(curBuffer, 5000, fp) != NULL)
    {
        count = strlen(curBuffer);
        if (count + cur_loc > bufferSize * 10)
          {
            // Too much data printed to stdout of the command.  Let's just cut it short here.
            // Since this isn't a PAL function, and we know that we won't get anywhere near this limit
            // in any reasonable normal or error situation, this should suffice.
            break;
          }
        memcpy(buffer + cur_loc, curBuffer, count);
        cur_loc += count;

    }

    buffer[cur_loc] = '\0';

    pclose(fp);
    result = (MI_Char*)DSC_malloc((cur_loc + 1) * sizeof(MI_Char*), NitsHere());
    memcpy(result, buffer, cur_loc + 1);

    return result;
}


extern MI_Result Pull_Register(MI_Char* serverURL,
                               MI_Char* agentId,
                               MI_Char* x_ms_header,
                               MI_Char* auth_header,
                               MI_Char* requestBody,
                               _Outptr_result_maybenull_ MI_Instance **extendedError);

static const char * const s_ManagerInstanceNames[] = { "",
                                                       "ConfigurationRepository",
                                                       "ResourceRepository",
                                                       "ReportServer" };


MI_Result MI_CALL Do_Register(
    _In_ MI_Instance *metaConfig,
    _In_ MI_Instance *managerInstance,
    _In_z_ MI_Char *agentId,
    _In_z_ MI_Char *thumbprint,
    _In_ MI_Instance *registrationPayload,
    _In_ MI_StringA *configurationNames,
    _In_ MI_Uint32 typeOfManagerInstance,
    _Outptr_result_maybenull_z_  MI_Char** result,
    _Out_ MI_Uint32* getActionStatusCode,
    _Outptr_result_maybenull_ MI_Instance **extendedError)
{
    MI_Result r;
    const size_t c_bufferSize = 2048;
    MI_Char buffer[c_bufferSize];
    MI_Char* requestBody;
    MI_Char* header;
    MI_Char* x_ms_header;
    MI_Char* auth_header;
    char * saveptr;
    MI_Value val;

    r = MI_Instance_GetElement(managerInstance, "RegistrationKey", &val, NULL, NULL, NULL);

    if (typeOfManagerInstance == 1)
    {
        char* configName = "";
        if (configurationNames->size != 0)
        {
            configName = configurationNames->data[0];
        }
        const char * bodyFormatString = "%s/RegisterHelper.sh body %s %s %s";
        const char * headerFormatString = "%s/RegisterHelper.sh header %s %s %s";
        snprintf(buffer, c_bufferSize, bodyFormatString, DSC_SCRIPT_PATH, s_ManagerInstanceNames[typeOfManagerInstance], val.string, configName);
        requestBody = RunCommand(buffer);
        snprintf(buffer, c_bufferSize, headerFormatString, DSC_SCRIPT_PATH, s_ManagerInstanceNames[typeOfManagerInstance], val.string, configName);
        header = RunCommand(buffer);
    }
    else
    {
        const char * bodyFormatString = "%s/RegisterHelper.sh body %s %s";
        const char * headerFormatString = "%s/RegisterHelper.sh header %s %s";
        snprintf(buffer, c_bufferSize, bodyFormatString, DSC_SCRIPT_PATH, s_ManagerInstanceNames[typeOfManagerInstance], val.string);
        requestBody = RunCommand(buffer);
        snprintf(buffer, c_bufferSize, headerFormatString, DSC_SCRIPT_PATH, s_ManagerInstanceNames[typeOfManagerInstance], val.string);
        header = RunCommand(buffer);
    }

    x_ms_header = strtok_r(header, "\n", &saveptr);
    auth_header = strtok_r(NULL, "\n", &saveptr);

    r = MI_Instance_GetElement(managerInstance, "ServerURL", &val, NULL, NULL, NULL);

    r = Pull_Register(val.string, agentId, x_ms_header, auth_header, requestBody, extendedError);
    DSC_free(requestBody);
    DSC_free(header);
    if (r != MI_RESULT_OK)
    {
        *result = DSC_strdup("FailedToRegister");
        *getActionStatusCode = 32;
        return r;
    }

    *result = DSC_strdup(REGISTER_STATUSCODE_CREATED);
    *getActionStatusCode = 0;
    return MI_RESULT_OK;
}

MI_Result Inventory_WMIv2Provider(_In_ ProviderCallbackContext *provContext,
                               _In_ MI_Application *miApp,
                               _In_ MI_Session *miSession,
                               _In_ MI_Instance *instance,
                               _In_ const MI_Instance *regInstance,
                               _Outptr_result_maybenull_ MI_InstanceA *outputInstances,
                                _Outptr_result_maybenull_ MI_Instance **extendedError)
{
    MI_Result r = MI_RESULT_OK;
    const MI_Char *provNamespace = NULL;
    MI_Operation operation = MI_OPERATION_NULL;
    MI_Instance *params = NULL;
    MI_Value value;
    MI_Value valueOperationOptions;
    MI_OperationCallbacks callbacks = MI_OPERATIONCALLBACKS_NULL;
    MI_Real64 duration;
    MI_OperationOptions sessionOptions ;

    ptrdiff_t finish,start;
    //Debug Log
    DSC_EventWriteEngineMethodParameters(__WFUNCTION__,
                                        instance->classDecl->name,
                                        provContext->resourceId,
                                        0,
                                        provContext->lcmProviderContext->executionMode,
                                        regInstance->nameSpace);
    DSC_EventWriteMessageWmiGet(instance->classDecl->name,provContext->resourceId);

    callbacks.writeMessage = DoWriteMessage;
    /* Sign up for progress only if we are in online mode*/
    if( (LCM_EXECUTIONMODE_ONLINE & provContext->lcmProviderContext->executionMode) == LCM_EXECUTIONMODE_ONLINE)
    {
        callbacks.writeProgress = DoWriteProgress;
    }

    callbacks.callbackContext = (void *)(provContext);

    if (extendedError == NULL)
    {
        return MI_RESULT_INVALID_PARAMETER;
    }
    *extendedError = NULL;  // Explicitly set *extendedError to NULL as _Outptr_ requires setting this at least once.

    outputInstances->data = NULL;
    outputInstances->size = 0;

    start=CPU_GetTimeStamp();
    SetMessageInContext(ID_OUTPUT_OPERATION_START,ID_OUTPUT_ITEM_INVENTORY,provContext->lcmProviderContext);
    LogCAMessage(provContext->lcmProviderContext, ID_OUTPUT_EMPTYSTRING, provContext->resourceId);
    DSC_EventWriteMessageInvokingSession(provNamespace,instance->classDecl->name,OMI_BaseResource_InventoryMethodName);

    /*Get target namespace*/
    r = DSC_MI_Instance_GetElement(regInstance, MSFT_CimConfigurationProviderRegistration_Namespace, &value, NULL, NULL, NULL);
    if( r != MI_RESULT_OK )
    {
    return GetCimMIError(r, extendedError,ID_CAINFRA_INVENTORY_NAMESPACE_FAILED);
    }
    provNamespace = value.string;

    /*Set input parameters*/
    r = DSC_MI_Application_NewInstance(miApp, MI_T("__Parameters"), NULL, &params);
    if( r != MI_RESULT_OK )
    {
    return GetCimMIError(r, extendedError,ID_CAINFRA_INVENTORY_NEWAPPLICATIONINSTANCE_FAILED);
    }
    value.instance = instance;
    r = DSC_MI_Instance_AddElement(params, OMI_BaseResource_Method_InputResource, &value, MI_INSTANCE, 0 );
    if( r != MI_RESULT_OK)
    {
    MI_Instance_Delete(params);
    return GetCimMIError(r, extendedError,ID_CAINFRA_INVENTORY_ADDELEM_FAILED);
    }
    r = MI_Application_NewOperationOptions(miApp, MI_FALSE, &sessionOptions);
    if( r != MI_RESULT_OK )
    {
    return GetCimMIError(r, extendedError,ID_CAINFRA_INVENTORY_NEWOPERATIONOPTIONS_FAILED);
    }
    valueOperationOptions.string=g_ConfigurationDetails.jobGuidString;
    r =MI_OperationOptions_SetCustomOption(&sessionOptions,DSC_JOBIDSTRING,MI_STRING,&valueOperationOptions,MI_FALSE);
    if( r != MI_RESULT_OK)
    {
    MI_OperationOptions_Delete(&sessionOptions);
    return GetCimMIError(r, extendedError,ID_CAINFRA_INVENTORY_SETCUSTOMOPTION_FAILED);
    }

    /* Perform Inventory*/

    MI_Session_Invoke(miSession, 0, &sessionOptions, provNamespace,
              instance->classDecl->name, OMI_BaseResource_InventoryMethodName,
              NULL, params, &callbacks,&operation);

    r = PerformInventoryMethodResult(&operation, outputInstances, extendedError);
    MI_Instance_Delete(params);
    MI_OperationOptions_Delete(&sessionOptions);
    MI_Operation_Close(&operation);
    if( r != MI_RESULT_OK)
    {
    return r;
    }

    //Stop timer for get
    finish=CPU_GetTimeStamp();
    duration = (MI_Real64)(finish- start) / TIME_PER_SECONND;
    SetMessageInContext(ID_OUTPUT_OPERATION_END,ID_OUTPUT_ITEM_INVENTORY,provContext->lcmProviderContext);
    LogCAMessageTime(provContext->lcmProviderContext, ID_CA_INVENTORY_TIMEMESSAGE, (const MI_Real64)duration,provContext->resourceId);
    //Debug Log
    DSC_EventWriteMethodEnd(__WFUNCTION__);
    return r;
}

/*Get the current configuration for the desired state objects*/
MI_Result MI_CALL PerformInventory( _In_ LCMProviderContext *lcmContext,
                                    _In_ MI_Uint32 flags,
                                    _In_ MI_InstanceA *instanceA,
                                    _In_ ModuleManager *moduleManager,
                                    _In_ MI_Instance *documentIns,
                                    _Out_ MI_InstanceA *outInstances,
                                    _Outptr_result_maybenull_ MI_Instance **extendedError)
{
    MI_Result r = MI_RESULT_OK;
    MI_Instance *filteredInstance = NULL;
    MI_Instance *regInstance = NULL;
    ModuleLoaderObject *moduleLoader = NULL;
    MI_InstanceA inventoryInstancesResult;
    MI_Session miSession = MI_SESSION_NULL;
    ProviderCallbackContext providerContext = {0};
    MI_InstanceA * inventoryInstancesResultArray = NULL;

    MI_Char *certificateid = NULL;
    MI_Boolean bEncryptionEnabled = MI_FALSE;
    MI_Uint32 xCount = 0;
    MI_Uint32 index = 0;
    MI_Instance * tempInstance;
    MI_Instance ** tempInstanceArray;
    MI_Uint32 i = 0;
    MI_Uint32 j = 0;
    MI_Uint32 totalInstanceCount = 0;

    if( outInstances == NULL  || NitsShouldFault(NitsHere(), NitsAutomatic))
    {
        return GetCimMIError(MI_RESULT_INVALID_PARAMETER, extendedError,ID_CAINFRA_INVENTORY_NULLPARAM);
    }

    memset(outInstances, 0, sizeof(MI_InstanceA));
    if( instanceA == 0 || moduleManager == 0 || instanceA->size == 0  || NitsShouldFault(NitsHere(), NitsAutomatic))
    {
        return GetCimMIError(MI_RESULT_INVALID_PARAMETER, extendedError,ID_CAINFRA_DEPENDCY_NULLPARAM);
    }

    if (extendedError == NULL)
    {
        return MI_RESULT_INVALID_PARAMETER;
    }
    *extendedError = NULL;  // Explicitly set *extendedError to NULL as _Outptr_ requires setting this at least once.

    providerContext.lcmProviderContext = lcmContext;

    r = GetDocumentEncryptionSetting(documentIns, &bEncryptionEnabled, &certificateid, extendedError);
    if( r != MI_RESULT_OK )
    {
        return r;
    }

    outInstances->data = NULL;
    outInstances->size = 0;
    inventoryInstancesResult.data = NULL;
    inventoryInstancesResult.size = 0;

    inventoryInstancesResultArray = (MI_InstanceA*)DSC_malloc(sizeof(MI_InstanceA) * instanceA->size, NitsHere());

    moduleLoader = (ModuleLoaderObject*) moduleManager->reserved2;

    /*Create MI session*/
    r = DSC_MI_Application_NewSession(moduleLoader->application, NULL, NULL, NULL, NULL, NULL, &miSession);
    if( r != MI_RESULT_OK)
    {
        return GetCimMIError(r, extendedError,ID_CAINFRA_NEWSESSION_FAILED);
    }

    // Instantiate native resource manager, responsible to load/unload native resource provider.
    r = NativeResourceManager_New(&providerContext, &(providerContext.nativeResourceManager));
    if( r != MI_RESULT_OK)
    {
        return r;
    }

    /*Assuming the dependencies is implicit (the order in which instances are specified in instance document). */
    /*Get the instance compatible with the provider.*/
    for (xCount = 0 ; xCount < instanceA->size ; xCount++)
    {
        /* Get Registration Instance to find registration information.*/
        r = moduleManager->ft->GetRegistrationInstance(moduleManager, instanceA->data[xCount]->classDecl->name, (const MI_Instance **)&regInstance, extendedError);
        if( r != MI_RESULT_OK)
        {
            MI_Session_Close(&miSession, NULL, NULL);
            return r;
        }

        /*Get provider compatible instance*/
        r = moduleManager->ft->GetProviderCompatibleInstance(moduleManager, instanceA->data[xCount], &filteredInstance, extendedError);
        if( r != MI_RESULT_OK)
        {
            MI_Session_Close(&miSession, NULL, NULL);
            return r;
        }
        providerContext.resourceId = GetResourceId(instanceA->data[xCount]);

        /* Get the inventory.*/
        r = PerformInventoryState(&providerContext, moduleLoader->application, &miSession, filteredInstance, regInstance, &inventoryInstancesResult, extendedError);
        MI_Instance_Delete(filteredInstance);
        filteredInstance = NULL;

        if( r != MI_RESULT_OK)
        {
            Intlstr intlstr = Intlstr_Null;
            GetResourceString(ID_LCMHELPER_GETINVENTORY_ERROR, &intlstr);

            DSC_EventWriteLCMSendConfigurationError(CA_ACTIVITY_NAME,
                r,
                (MI_Char*)intlstr.str,
                providerContext.resourceId,
                GetSourceInfo(instanceA->data[xCount]),
                (MI_Char*)GetErrorDetail(*extendedError));

            if( intlstr.str)
                Intlstr_Free(intlstr);

            MI_Session_Close(&miSession, NULL, NULL);
            return r;
        }

        inventoryInstancesResultArray[xCount].data = inventoryInstancesResult.data;
        inventoryInstancesResultArray[xCount].size = inventoryInstancesResult.size;
        totalInstanceCount += inventoryInstancesResult.size;
    }

    if (totalInstanceCount > 0)
    {
    outInstances->data = (MI_Instance**)DSC_malloc(sizeof(MI_Instance*) * totalInstanceCount, NitsHere());
    outInstances->size = totalInstanceCount;

    xCount = 0;
    for (i = 0; i < instanceA->size; ++i)
    {
        for (j = 0; j < inventoryInstancesResultArray[i].size; ++j)
        {
        outInstances->data[xCount] = inventoryInstancesResultArray[i].data[j];
        xCount += 1;
        }
    }
    }
    else
    {
        outInstances->data = NULL;
        outInstances->size = 0;
    }

    MI_Session_Close(&miSession, NULL, NULL);

<<<<<<< HEAD
    NativeResourceManager_Delete(providerContext.nativeResourceManager);
=======
    // Ignore this call and do not delete the native resource manager instance. It will be cleaned up when the host process goes away.
    // NativeResourceManager_Delete(providerContext.nativeResourceManager);
>>>>>>> 933b1843

    return r;
}<|MERGE_RESOLUTION|>--- conflicted
+++ resolved
@@ -859,12 +859,8 @@
         certificateid = NULL;
     }
 
-<<<<<<< HEAD
-    NativeResourceManager_Delete(providerContext.nativeResourceManager);
-=======
     // Ignore this call and do not delete the native resource manager instance. It will be cleaned up when the host process goes away.
     // NativeResourceManager_Delete(providerContext.nativeResourceManager);
->>>>>>> 933b1843
 
     return finalr;
 }
@@ -1009,12 +1005,8 @@
 
     MI_Session_Close(&miSession, NULL, NULL);
 
-<<<<<<< HEAD
-    NativeResourceManager_Delete(providerContext.nativeResourceManager);
-=======
     // Ignore this call and do not delete the native resource manager instance. It will be cleaned up when the host process goes away.
     // NativeResourceManager_Delete(providerContext.nativeResourceManager);
->>>>>>> 933b1843
 
     return r;
 }
@@ -1143,10 +1135,7 @@
         // Get provider .so path for class
         MI_Char resources_so_path[MAX_PATH];
         int ret = Stprintf(resources_so_path, MAX_PATH, MI_T("%T/%T/lib%T.so"), DSC_LIB_PATH, class_name, class_name);
-<<<<<<< HEAD
-=======
         DSC_LOG_INFO("Looking into shared object file under '%s'\n", resources_so_path);
->>>>>>> 933b1843
         if (ret == -1)
         {
             return result;
@@ -1223,10 +1212,7 @@
         // Get provider .so path for class
         MI_Char resources_so_path[MAX_PATH];
         int ret = Stprintf(resources_so_path, MAX_PATH, MI_T("%T/%T/lib%T.so"), DSC_LIB_PATH, class_name, class_name);
-<<<<<<< HEAD
-=======
         DSC_LOG_INFO("Looking into shared object file under '%s'\n", resources_so_path);
->>>>>>> 933b1843
         if (ret == -1)
         {
             return result;
@@ -1657,10 +1643,7 @@
     // Get provider .so path for class
     MI_Char resources_so_path[MAX_PATH];
     int ret = Stprintf(resources_so_path, MAX_PATH, MI_T("%T/%T/lib%T.so"), DSC_LIB_PATH, class_name, class_name);
-<<<<<<< HEAD
-=======
     DSC_LOG_INFO("Looking into shared object file under '%s'\n", resources_so_path);
->>>>>>> 933b1843
     if (ret == -1)
     {
         return result;
@@ -1690,15 +1673,12 @@
         SetMessageInContext(ID_OUTPUT_OPERATION_START,ID_OUTPUT_ITEM_TEST,provContext->lcmProviderContext);
 
         result = NativeResourceProvider_TestTargetResource(nativeResourceProvider, miApp, miSession, instance, regInstance, &test_operation_result, extendedError);
-<<<<<<< HEAD
-=======
         DSC_LOG_INFO("NativeResourceProvider_TestTargetResource for '%s' returned %d\n", class_name, test_operation_result);
 
         if (result != MI_RESULT_OK)
         {
             DSC_LOG_WARNING("NativeResourceProvider_TestTargetResource failed.\n");
         }
->>>>>>> 933b1843
 
         //Stop the timer for test
         finish=CPU_GetTimeStamp();
@@ -1727,10 +1707,7 @@
     {
         SetMessageInContext(ID_OUTPUT_OPERATION_SKIP,ID_OUTPUT_ITEM_SET,provContext->lcmProviderContext);
         LogCAMessage(provContext->lcmProviderContext, ID_OUTPUT_EMPTYSTRING, provContext->resourceId);
-<<<<<<< HEAD
-=======
         DSC_LOG_INFO("TestTargetResource returned TRUE, so we are skipping SetTargetResource\n");
->>>>>>> 933b1843
         goto cleanup;
     }
 
@@ -1743,10 +1720,7 @@
     if (result != MI_RESULT_OK)
     {
         result = GetCimMIError(result, extendedError, ID_NATIVE_PROVIDER_MANAGER_SET_OPERATION_FAILED);
-<<<<<<< HEAD
-=======
         DSC_LOG_ERROR("NativeResourceProvider_SetTargetResource failed.\n");
->>>>>>> 933b1843
         goto cleanup;
     }
 
@@ -1758,10 +1732,7 @@
     {
         result = MI_RESULT_FAILED;
     }
-<<<<<<< HEAD
-=======
     DSC_LOG_INFO("NativeResourceProvider_SetTargetResource for '%s' returned %d\n", class_name, set_operation_result);
->>>>>>> 933b1843
 
     //Stop the timer for set
     finish=CPU_GetTimeStamp();
@@ -1770,21 +1741,12 @@
     LogCAMessageTime(provContext->lcmProviderContext, ID_CA_SET_TIMEMESSAGE, (const MI_Real64)duration,provContext->resourceId);
 
 cleanup:
-<<<<<<< HEAD
 
     if (!resourceProviderPath)
     {
         DSC_free(resourceProviderPath);
     }
 
-=======
-
-    if (!resourceProviderPath)
-    {
-        DSC_free(resourceProviderPath);
-    }
-
->>>>>>> 933b1843
     return result;
 }
 
@@ -2702,12 +2664,8 @@
 
     MI_Session_Close(&miSession, NULL, NULL);
 
-<<<<<<< HEAD
-    NativeResourceManager_Delete(providerContext.nativeResourceManager);
-=======
     // Ignore this call and do not delete the native resource manager instance. It will be cleaned up when the host process goes away.
     // NativeResourceManager_Delete(providerContext.nativeResourceManager);
->>>>>>> 933b1843
 
     return r;
 }