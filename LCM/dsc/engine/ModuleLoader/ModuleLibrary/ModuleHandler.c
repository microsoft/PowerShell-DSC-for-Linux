/*
   PowerShell Desired State Configuration for Linux

   Copyright (c) Microsoft Corporation

   All rights reserved. 

   MIT License

   Permission is hereby granted, free of charge, to any person obtaining a copy of this software and associated documentation files (the ""Software""), to deal in the Software without restriction, including without limitation the rights to use, copy, modify, merge, publish, distribute, sublicense, and/or sell copies of the Software, and to permit persons to whom the Software is furnished to do so, subject to the following conditions:

   The above copyright notice and this permission notice shall be included in all copies or substantial portions of the Software.

   THE SOFTWARE IS PROVIDED *AS IS*, WITHOUT WARRANTY OF ANY KIND, EXPRESS OR IMPLIED, INCLUDING BUT NOT LIMITED TO THE WARRANTIES OF MERCHANTABILITY, FITNESS FOR A PARTICULAR PURPOSE AND NONINFRINGEMENT. IN NO EVENT SHALL THE AUTHORS OR COPYRIGHT HOLDERS BE LIABLE FOR ANY CLAIM, DAMAGES OR OTHER LIABILITY, WHETHER IN AN ACTION OF CONTRACT, TORT OR OTHERWISE, ARISING FROM, OUT OF OR IN CONNECTION WITH THE SOFTWARE OR THE USE OR OTHER DEALINGS IN THE SOFTWARE.
*/

#include <MI.h>
#include "EngineHelper.h"
#include "micodec.h"
#include "ModuleHandler.h"
#include "ModuleHandlerInternal.h"
#include "DSC_Systemcalls.h"
#include "ModuleValidator.h"
#include "EventWrapper.h"

#include "Resources_LCM.h"

#include "NativeResourceProviderMiModule.h"

extern const ModuleManagerFT g_ModuleManagerFT;


MI_Result MI_CALL InitializeModuleManager( MI_Uint32 flags,
                                          _Outptr_result_maybenull_ MI_Instance **extendedError,
                                          _Outptr_result_maybenull_ ModuleManager **moduleManager)
{
    MI_Result r = MI_RESULT_OK;
    ModuleManager *tempModuleManager = NULL;
    if( moduleManager == NULL || NitsShouldFault(NitsHere(), NitsAutomatic))
    {
        return GetCimMIError(MI_RESULT_INVALID_PARAMETER, extendedError,ID_MODMAN_MODMAN_NULLPARAM);
    }
    SetJobId();

    if (extendedError == NULL)
    {
        return MI_RESULT_INVALID_PARAMETER;
    }
    *extendedError = NULL;  // Explicitly set *extendedError to NULL as _Outptr_ requires setting this at least once.

    *moduleManager = NULL;

    tempModuleManager = (ModuleManager *) DSC_malloc( sizeof(ModuleManager), NitsHere());
    if( tempModuleManager == NULL)
    {
        return GetCimMIError(MI_RESULT_SERVER_LIMITS_EXCEEDED, extendedError, ID_LCMHELPER_MEMORY_ERROR);
    }

    tempModuleManager->reserved2 = (ptrdiff_t) NULL;
    tempModuleManager->reserved1 = MODULEHANDLER_NOTLOADED;
    tempModuleManager->ft = &g_ModuleManagerFT;
    *moduleManager = tempModuleManager;

    return r;
}

MI_Result MI_CALL LoadModuleManager(_Inout_ ModuleManager *moduleManager,
                                    _Outptr_result_maybenull_ MI_Instance **extendedError)
{
    if (extendedError == NULL)
    {
        return MI_RESULT_INVALID_PARAMETER;
    }
    *extendedError = NULL;  // Explicitly set *extendedError to NULL as _Outptr_ requires setting this at least once.

    if( moduleManager->reserved1 == MODULEHANDLER_LOADED)
    {
        return MI_RESULT_OK;
    }
    else
    {
        MI_Application *miApp = NULL;
        ModuleLoaderObject *moduleLoader = NULL;
        MI_Result r = MI_RESULT_OK;
        /*Create MI_Application object*/
        miApp = (MI_Application *) DSC_malloc( sizeof(MI_Application), NitsHere());
        if( miApp == NULL)
        {
            return GetCimMIError(MI_RESULT_SERVER_LIMITS_EXCEEDED, extendedError, ID_LCMHELPER_MEMORY_ERROR);
        }
        memset(miApp,  0, sizeof(MI_Application));
        r = DSC_MI_Application_Initialize(0, NULL, NULL, miApp);
        if( r != MI_RESULT_OK)
        {
            DSC_free(miApp);
            return GetCimMIError(r, extendedError,ID_MODMAN_APPINIT_FAILED);
        }
        r = GetModuleLoader(miApp, &moduleLoader, extendedError);
        if( r != MI_RESULT_OK)
        {
            MI_Application_Close(miApp);
            DSC_free(miApp);
            return r;
        }
        moduleManager->reserved2 = (ptrdiff_t) moduleLoader;
        moduleManager->reserved1 = MODULEHANDLER_LOADED;
        return MI_RESULT_OK;
    }
}


MI_Result MI_CALL ModuleManager_Close(_Inout_ ModuleManager *moduleManager,
                                      _Outptr_opt_result_maybenull_ MI_Instance **extendedError)
{
    MI_Uint32 xCount = 0;
    ModuleLoaderObject *moduleLoader = NULL;

    if (extendedError)
    {
        *extendedError = NULL;
    }

    if( moduleManager == NULL ||
        moduleManager->ft == NULL)
    {
        return GetCimMIError(MI_RESULT_INVALID_PARAMETER, extendedError,ID_MODMAN_PARAM_INVALID);
    }

    //Cleanup stuff
    moduleLoader = (ModuleLoaderObject*) moduleManager->reserved2;
    if( moduleLoader)
    {
        for( xCount = 0 ; xCount< moduleLoader->schemaCount ; xCount++)
        {
            MI_Class_Delete(moduleLoader->providerSchema[xCount]);
        }
        DSC_free(moduleLoader->providerSchema);

        for( xCount = 0 ; xCount< moduleLoader->regisrationCount; xCount++)
        {
            MI_Instance_Delete(moduleLoader->registrationSchema[xCount]);
        }
        DSC_free(moduleLoader->registrationSchema);
        DSC_free(moduleLoader->schemaToRegistrationMapping);
        MI_OperationOptions_Delete(moduleLoader->options);
        MI_OperationOptions_Delete(moduleLoader->strictOptions);
        MI_Deserializer_Close(moduleLoader->deserializer);
        MI_Application_Close(moduleLoader->application);
        DSC_free(moduleLoader->application);
        DSC_free(moduleLoader->deserializer);
        DSC_free(moduleLoader->options);
        DSC_free(moduleLoader->strictOptions);
        DSC_free(moduleLoader);
    }

    DSC_free(moduleManager);
    return MI_RESULT_OK;
}



MI_Result ModuleManager_LoadInstanceDocument (
    _In_ ModuleManager *moduleManager,
    MI_Uint32 flags,
    _In_count_(documentSize) MI_Uint8 *document,
    _In_ MI_Uint32 documentSize,
    _Outptr_result_maybenull_ MI_Instance **extendedError,
    _Out_ MI_InstanceA *resources,
    _Outptr_result_maybenull_ MI_Instance **documentInstance)
{
    MI_Result r = MI_RESULT_OK;
    MI_InstanceA miInstanceArray = {0};
    MI_ClassA miClassArray = {0};
    ModuleLoaderObject *moduleLoader = NULL;


    if( moduleManager == NULL || document == NULL || resources == NULL || documentInstance == NULL || NitsShouldFault(NitsHere(), NitsAutomatic))
    {
        return GetCimMIError(MI_RESULT_INVALID_PARAMETER, extendedError,ID_MODMAN_LOADDOC_NULLPARAM);
    }

    memset(resources, 0, sizeof(MI_InstanceA));
    *documentInstance = NULL;

    /*Load the manager*/
    r = LoadModuleManager(moduleManager, extendedError);
    if( r != MI_RESULT_OK)
    {
        return r;
    }

    moduleLoader = (ModuleLoaderObject*) moduleManager->reserved2;
    miClassArray.size = moduleLoader->schemaCount;
    miClassArray.data = moduleLoader->providerSchema;

    r = GetInstanceFromBuffer( moduleManager, moduleLoader->application, moduleLoader->deserializer, moduleLoader->options, &miClassArray, document, documentSize, &miInstanceArray, extendedError);
    if( r != MI_RESULT_OK)
    {
        return r;
    }
    /*FilterForConfigurationResource will cleanup as needed.*/
    r = FilterForConfigurationResource(&miInstanceArray, resources, documentInstance, extendedError);
    return r;
}

MI_Result ModuleManager_LoadInstanceDocumentFromLocation (
    _In_ ModuleManager *moduleManager,
    MI_Uint32 flags,
    _In_z_  const MI_Char *documentLocation,
    _Outptr_result_maybenull_ MI_Instance **extendedError,
    _Out_ MI_InstanceA *resources,
    _Outptr_result_maybenull_ MI_Instance **documentInstance)
{
    MI_Result r = MI_RESULT_OK;
    MI_InstanceA miInstanceArray = {0};
    MI_ClassA miClassArray = {0};
    ModuleLoaderObject *moduleLoader = NULL;
    DSC_EventWriteMessageLoadingInstance(documentLocation);

    if( moduleManager == NULL || documentLocation == NULL || documentInstance == NULL || resources == NULL || NitsShouldFault(NitsHere(), NitsAutomatic))
    {
        return GetCimMIError(MI_RESULT_INVALID_PARAMETER, extendedError,ID_MODMAN_LOADDOC_NULLPARAM);
    }
    memset(resources, 0, sizeof(MI_InstanceA));

    /*Load the manager*/
    r = LoadModuleManager(moduleManager, extendedError);
    if( r != MI_RESULT_OK)
    {
        return r;
    }


    moduleLoader = (ModuleLoaderObject*) moduleManager->reserved2;
    miClassArray.size = moduleLoader->schemaCount;
    miClassArray.data = moduleLoader->providerSchema;

    r = GetInstanceFromSingleMOF( moduleManager, flags | VALIDATE_DOCUMENT_INSTANCE,
                moduleLoader->application, moduleLoader->deserializer,
                moduleLoader->options, moduleLoader->strictOptions, &miClassArray,
                documentLocation, &miInstanceArray, extendedError);

    if( r != MI_RESULT_OK)
    {
        return r;
    }
    r = FilterForConfigurationResource(&miInstanceArray, resources, documentInstance,extendedError);

    return r;
}


MI_Result  ModuleManager_GetRegistrationInstance (
    _In_ ModuleManager *moduleManager,
    _In_z_ const MI_Char *className,
    _Outptr_result_maybenull_ const MI_Instance **registrationInstance,
    _Outptr_result_maybenull_ MI_Instance **extendedError)
{
    MI_Uint32 xCount = 0;
    MI_Result r = MI_RESULT_OK;
    ModuleLoaderObject *moduleLoader = NULL;
    if( moduleManager == NULL || className == NULL || registrationInstance == NULL || NitsShouldFault(NitsHere(), NitsAutomatic))
    {
        return GetCimMIError(MI_RESULT_INVALID_PARAMETER, extendedError,ID_MODMAN_GETREG_NULLPARAM);
    }

    /*Load the manager*/
    r = LoadModuleManager(moduleManager, extendedError);
    if( r != MI_RESULT_OK)
    {
        return r;
    }

    moduleLoader = (ModuleLoaderObject*) moduleManager->reserved2;

    if (extendedError == NULL)
    {
        return MI_RESULT_INVALID_PARAMETER;
    }
    *extendedError = NULL;  // Explicitly set *extendedError to NULL as _Outptr_ requires setting this at least once.

    *registrationInstance = NULL;
    //special case for meta configuration where we don't need the registration
    if(Tcscasecmp(className, METACONFIG_CLASSNAME) == 0)
    {
        return r;
    }

    for( xCount = 0 ; xCount < moduleLoader->schemaCount; xCount++)
    {
        if( Tcscasecmp(className, moduleLoader->providerSchema[xCount]->classDecl->name) == 0 )
        {
            if( moduleLoader->schemaToRegistrationMapping[xCount] == (MI_Uint32)-1 ||
                moduleLoader->schemaToRegistrationMapping[xCount] > moduleLoader->regisrationCount)
            {
                return GetCimMIError(MI_RESULT_NOT_FOUND, extendedError,ID_MODMAN_REGINS_NOTFOUND);
            }
            *registrationInstance = moduleLoader->registrationSchema[ moduleLoader->schemaToRegistrationMapping[xCount] ] ;
            return MI_RESULT_OK;
        }
    }
    /*If here we didn't find the registration*/
    return GetCimMIError(MI_RESULT_NOT_FOUND, extendedError,ID_MODMAN_CONFIGCLASS_NOTREG);

}

/*Callers responsibility to fill Namespace if needed.*/

_Return_type_success_(return == MI_RESULT_OK)
    MI_Result ModuleManager_GetProviderCompatibleInstance (
    _In_ ModuleManager *moduleManager,
    _In_ MI_Instance *inInstance,
    _Outptr_result_maybenull_ MI_Instance **outInstance,
    _Outptr_result_maybenull_ MI_Instance **extendedError)
{
    MI_Result r = MI_RESULT_OK;
    ModuleLoaderObject *moduleLoader = NULL;
    MI_Instance * filteredInstance = NULL;

    if( moduleManager == NULL || inInstance == NULL || outInstance == NULL || NitsShouldFault(NitsHere(), NitsAutomatic))
    {
        return GetCimMIError(MI_RESULT_INVALID_PARAMETER, extendedError,ID_MODMAN_GETCOMPAT_NULLPARAM);
    }

    *outInstance = NULL;

    /*Load the manager*/
    r = LoadModuleManager(moduleManager, extendedError);
    if( r != MI_RESULT_OK)
    {
        return r;
    }
    moduleLoader = (ModuleLoaderObject*) moduleManager->reserved2;
    // Remove non-provider properties.
    r = GetFilteredResource(moduleLoader->application ,inInstance, &filteredInstance, extendedError);
    if( r != MI_RESULT_OK)
    {
        return GetCimMIError(MI_RESULT_INVALID_PARAMETER, extendedError,ID_MODMAN_GETFILTERED_FAILED);
    }
    *outInstance = filteredInstance;
    return r;
}

MI_Result ModuleManager_Update (
    _In_ ModuleManager *moduleManager,
    _Outptr_result_maybenull_ MI_Instance **extendedError)
{
    MI_Result r = MI_RESULT_OK;
    MI_Uint32 xCount = 0;
    MI_Application *miApp = NULL;
    ModuleLoaderObject *inModuleLoader = NULL;
    ModuleLoaderObject *outModuleLoader = NULL;

    if( moduleManager == NULL ||
        moduleManager->ft == NULL  || NitsShouldFault(NitsHere(), NitsAutomatic) )
    {
        return GetCimMIError(MI_RESULT_INVALID_PARAMETER, extendedError,ID_MODMAN_PARAM_INVALID);
    }
    inModuleLoader = (ModuleLoaderObject*) moduleManager->reserved2;
    if( inModuleLoader == NULL)
    {
        // create application object.
        miApp = (MI_Application *) DSC_malloc( sizeof(MI_Application), NitsHere());
        if( miApp == NULL)
        {
            return GetCimMIError(MI_RESULT_SERVER_LIMITS_EXCEEDED, extendedError, ID_LCMHELPER_MEMORY_ERROR);
        }
        memset(miApp,  0, sizeof(MI_Application));
        r = DSC_MI_Application_Initialize(0, NULL, NULL, miApp );
        if( r != MI_RESULT_OK)
        {
            DSC_free(miApp);
            return GetCimMIError(r, extendedError,ID_MODMAN_APPINIT_FAILED);
        }
    }
    else
    {
        miApp = inModuleLoader->application;
    }
    /*First get new registration information. If we fail, user can still use old data.*/
    r = GetModuleLoader(miApp, &outModuleLoader, extendedError);
    if( r != MI_RESULT_OK)
    {
        if( inModuleLoader == NULL)
        {
            MI_Application_Close(miApp);
            DSC_free(miApp);
        }
        return r;
    }

    if(inModuleLoader)
    {
        //Cleanup stuff
        for( xCount = 0 ; xCount< inModuleLoader->schemaCount ; xCount++)
        {
            MI_Class_Delete(inModuleLoader->providerSchema[xCount]);
        }
        DSC_free(inModuleLoader->providerSchema);

        for( xCount = 0 ; xCount< inModuleLoader->regisrationCount; xCount++)
        {
            MI_Instance_Delete(inModuleLoader->registrationSchema[xCount]);
        }
        DSC_free(inModuleLoader->registrationSchema);
        DSC_free(inModuleLoader->schemaToRegistrationMapping);
        DSC_free(inModuleLoader);
    }

    moduleManager->reserved2 = (ptrdiff_t) outModuleLoader;

    return MI_RESULT_OK;

}


MI_Result GetModuleLoader( _In_ MI_Application *miApp,
                          _Out_ ModuleLoaderObject **moduleLoader,
                          _Outptr_result_maybenull_ MI_Instance **extendedError)
{
    MI_Result r = MI_RESULT_OK;
    MI_ClassA miClassArray = {0};
    MI_InstanceA miInstanceArray = {0};
    MI_Deserializer *de;
    MI_OperationOptions *options;
    MI_OperationOptions *strictOptions;

    if (extendedError == NULL)
    {
        return MI_RESULT_INVALID_PARAMETER;
    }
    *extendedError = NULL;  // Explicitly set *extendedError to NULL as _Outptr_ requires setting this at least once.

    r = GetMofDeserializer(miApp, &de, &options, &strictOptions, extendedError);
    if( r != MI_RESULT_OK)
    {
        return r;
    }

    /*Get the schema from MOFs*/
    r = GetSchemaFromMOFs(miApp, de, options, &miClassArray, extendedError);
    if( r != MI_RESULT_OK)
    {
        MI_Deserializer_Close(de);
        MI_OperationOptions_Delete(options);
        DSC_free(de);
        DSC_free(options);
        CleanUpClassCache(&miClassArray);
        return r;
    }

    // No need to do this after removing OMI since we will discover resources directly from shared objects (except for DIY DSC)
    // Get the Registration information from MOFs
    r = GetRegistrationInstanceFromMOFs(NULL, miApp, de, options, strictOptions, &miClassArray, &miInstanceArray, extendedError);
    if( r != MI_RESULT_OK)
    {
        MI_Deserializer_Close(de);
        MI_OperationOptions_Delete(options);
        DSC_free(de);
        DSC_free(options);
        CleanUpClassCache(&miClassArray);
        CleanUpInstanceCache(&miInstanceArray);
        return r;
    }

#if !defined(BUILD_OMS)
    // Get the Registration information from shared objects
    r = GetRegistrationInstanceFromSharedObjects(NULL, miApp, de, options, strictOptions, &miClassArray, &miInstanceArray, extendedError);
    if( r != MI_RESULT_OK)
    {
        MI_Deserializer_Close(de);
        MI_OperationOptions_Delete(options);
        DSC_free(de);
        DSC_free(options);
        CleanUpClassCache(&miClassArray);
        CleanUpInstanceCache(&miInstanceArray);
        return r;
    }
#endif
    

    // No need to do this after removing OMI since we will discover resources directly from shared objects (except for DIY DSC)
    // /*Perform registration against schema validation*/
    // r = ValidateProviderRegistrationAgainstSchema(&miClassArray, &miInstanceArray, extendedError);
    // if( r != MI_RESULT_OK)
    // {
    //     MI_Deserializer_Close(de);
    //     MI_OperationOptions_Delete(options);
    //     DSC_free(de);
    //     DSC_free(options);
    //     CleanUpClassCache(&miClassArray);
    //     CleanUpInstanceCache(&miInstanceArray);
    //     return r;
    // }

    /*Form mapping tables*/

    r = GetMappingTable(miApp, &miClassArray, &miInstanceArray, moduleLoader, extendedError);
    if( r != MI_RESULT_OK)
    {
        MI_Deserializer_Close(de);
        MI_OperationOptions_Delete(options);
        DSC_free(de);
        DSC_free(options);
        CleanUpClassCache(&miClassArray);
        CleanUpInstanceCache(&miInstanceArray);
        return r;
    }

    (*moduleLoader)->deserializer = de;
    (*moduleLoader)->options = options;
    (*moduleLoader)->strictOptions = strictOptions;
    return r;
}

/*caller will cleanup miClassArray*/
MI_Result GetCoreSchema(_In_ MI_Application *miApp,
                        _In_ MI_Deserializer *deserializer,
                        _In_ MI_OperationOptions * options,
                        _Inout_ MI_ClassA *miClassArray,
                        _Outptr_result_maybenull_ MI_Instance **extendedError)
{
    return GetSystemSchema(miApp, deserializer, options, BASESCHEMA_FILENAME, NULL, miClassArray, extendedError);
}

MI_Result GetMetaConfigSchema(_In_ MI_Application *miApp,
                              _In_ MI_Deserializer *deserializer,
                              _In_ MI_OperationOptions * options,
                              _Inout_ MI_ClassA *miClassArray,
                              _Outptr_result_maybenull_ MI_Instance **extendedError)
{
    MI_Result r = MI_RESULT_OK;
    r = GetCoreSchema(miApp, deserializer, options, miClassArray, extendedError);
    if(r != MI_RESULT_OK)
    {
        return r;
    }
    return GetSystemSchema(miApp, deserializer, options, METACONFIGSCHEMA_FILENAME, miClassArray, miClassArray, extendedError);
}

MI_Result GetMappingTable(_In_ MI_Application *miApp,
                          _In_ MI_ClassA *miClassArray,
                          _In_ MI_InstanceA *miInstanceArray,
                          _Out_ ModuleLoaderObject **moduleLoader,
                          _Outptr_result_maybenull_ MI_Instance **extendedError)
{
    MI_Uint32 xCount = 0, yCount = 0;
    MI_Result r = MI_RESULT_OK;
    MI_Value className;
    MI_Session miSession = MI_SESSION_NULL;

    if (extendedError == NULL)
    {
        return MI_RESULT_INVALID_PARAMETER;
    }
    *extendedError = NULL;  // Explicitly set *extendedError to NULL as _Outptr_ requires setting this at least once.

    /*Allocate structures*/
    *moduleLoader = (ModuleLoaderObject *)DSC_malloc(sizeof(ModuleLoaderObject), NitsHere());
    if( *moduleLoader == NULL)
    {
        return GetCimMIError(MI_RESULT_SERVER_LIMITS_EXCEEDED, extendedError, ID_LCMHELPER_MEMORY_ERROR);
    }
    (*moduleLoader)->schemaToRegistrationMapping = (MI_Uint32 *) DSC_malloc(sizeof(MI_Uint32) * miClassArray->size, NitsHere());
    if( (*moduleLoader)->schemaToRegistrationMapping == NULL)
    {
        DSC_free(*moduleLoader);
        *moduleLoader = NULL;
        return GetCimMIError(MI_RESULT_SERVER_LIMITS_EXCEEDED, extendedError, ID_LCMHELPER_MEMORY_ERROR);
    }

    memset((*moduleLoader)->schemaToRegistrationMapping, -1, sizeof(MI_Uint32) * miClassArray->size );

    r = DSC_MI_Application_NewSession(miApp, NULL, NULL, NULL, NULL, NULL, &miSession);
    if( r != MI_RESULT_OK )
    {
        DSC_free(*moduleLoader);
        *moduleLoader = NULL;
        return GetCimMIError(r, extendedError, ID_CAINFRA_NEWSESSION_FAILED);
    }

    /* Create Mapping*/
    for( xCount = 0; xCount < miClassArray->size ; xCount++)
    {
        for( yCount = 0; yCount < miInstanceArray->size ; yCount++)
        {
            r = DSC_MI_Instance_GetElement(miInstanceArray->data[yCount], MI_T("className"), &className, NULL, NULL, NULL);
            if( r != MI_RESULT_OK )
            {
                DSC_free(*moduleLoader);
                *moduleLoader = NULL;
                MI_Session_Close(&miSession, NULL, NULL);
                return GetCimMIError(r, extendedError, ID_MODMAN_MAPPING_CLASSNAME_NOTFOUND);
            }
            if( Tcscasecmp( miClassArray->data[xCount]->classDecl->name , className.string) == 0 )
            {
                ((*moduleLoader)->schemaToRegistrationMapping)[xCount] = yCount;
                break;
            }
        }
    }

    MI_Session_Close(&miSession, NULL, NULL);

    /*Fill structures*/
    (*moduleLoader)->application = miApp;
    (*moduleLoader)->providerSchema = miClassArray->data;
    (*moduleLoader)->schemaCount = miClassArray->size;
    (*moduleLoader)->registrationSchema = miInstanceArray->data;
    (*moduleLoader)->regisrationCount = miInstanceArray->size;
    return MI_RESULT_OK;
}

MI_Result GetFilteredResource( _In_ MI_Application *miApp,
                              _In_ MI_Instance *inInstance,
                              _Outptr_result_maybenull_ MI_Instance **outInstance,
                              _Outptr_result_maybenull_ MI_Instance **extendedError)
{
    MI_Result r = MI_RESULT_OK;
    MI_Uint32 xCount = 0, yCount = 0;
    MI_Value value;
    MI_Type type;
    MI_Uint32 flags;

    if( miApp == NULL || inInstance == NULL || outInstance == NULL || NitsShouldFault(NitsHere(), NitsAutomatic))
    {
        return GetCimMIError(MI_RESULT_INVALID_PARAMETER, extendedError,ID_MODMAN_FILTER_ARGNULL);
    }

    if (extendedError == NULL)
    {
        return MI_RESULT_INVALID_PARAMETER;
    }
    *extendedError = NULL;  // Explicitly set *extendedError to NULL as _Outptr_ requires setting this at least once.

    *outInstance = NULL;

    r = DSC_MI_Application_NewInstance(miApp, inInstance->classDecl->name, NULL, outInstance);
    if( r != MI_RESULT_OK )
    {
        return GetCimMIError(r, extendedError,ID_CAINFRA_GET_NEWAPPLICATIONINSTANCE_FAILED);
    }

    /*Filter properties*/
    for( xCount = 0 ; xCount < inInstance->classDecl->numProperties ; xCount++)
    {
        for (yCount = 0; g_BaseResourceConfiguration[yCount].wszPropName != NULL; yCount++)
        {
            if( Tcscasecmp(inInstance->classDecl->properties[xCount]->name, g_BaseResourceConfiguration[yCount].wszPropName) == 0 )
            {
                break;
            }
        }
        if( g_BaseResourceConfiguration[yCount].wszPropName == NULL)
        {
            r = DSC_MI_Instance_GetElement(inInstance, inInstance->classDecl->properties[xCount]->name,
                &value, &type, &flags, NULL);
            if( r != MI_RESULT_OK )
            {
                MI_Instance_Delete(*outInstance);
                *outInstance = NULL;
                return GetCimMIError(r, extendedError,ID_MODMAN_GETELEMENT_FAILED);
            }
            // Not base resource property, add it
            r = DSC_MI_Instance_AddElement(*outInstance, inInstance->classDecl->properties[xCount]->name,
                &value, type, flags);
            if( r != MI_RESULT_OK)
            {
                *outInstance = NULL;
                return GetCimMIError(r, extendedError,ID_MODMAN_GETELEMENT_FAILED);
            }

        }
    }
    return r;

}

MI_Result GetInstanceFromBuffer(_In_opt_ ModuleManager *moduleManager,
                                _In_ MI_Application *miApp,
                                _In_ MI_Deserializer *deserializer,
                                _In_ MI_OperationOptions * options,
                                _In_ MI_ClassA *classArray,
                                _In_count_(instanceBufferSize) MI_Uint8 *instanceBuffer,
                                _In_ MI_Uint32 instanceBufferSize,
                                _Inout_ MI_InstanceA *miInstanceArray,
                                _Outptr_result_maybenull_ MI_Instance **extendedError)
{
    MI_Result r = MI_RESULT_OK;
    MI_InstanceA *miTempInstanceArray = NULL;
    MI_Uint32 readBytes;
    // MI_Uint32 xCount = 0, classCount = 0, yCount = 0;
    // ClassNameCacheA classNameCache = { 0 };

    if (extendedError == NULL)
    {
        return MI_RESULT_INVALID_PARAMETER;
    }
    *extendedError = NULL;  // Explicitly set *extendedError to NULL as _Outptr_ requires setting this at least once.


    r = MI_Deserializer_DeserializeInstanceArray(deserializer, 0, options, 0, instanceBuffer, instanceBufferSize, classArray, &readBytes, &miTempInstanceArray, extendedError);
    if( r != MI_RESULT_OK || NitsShouldFault(NitsHere(), NitsAutomatic))
    {
        CleanUpDeserializerInstanceCache(miTempInstanceArray);
        return r;
    }

    // Update cache with discovered native resources(not through OMI) 
    r = UpdateInstanceArray(miTempInstanceArray, miInstanceArray, extendedError, MI_TRUE);
    if( r != MI_RESULT_OK )
    {
        CleanUpDeserializerInstanceCache(miTempInstanceArray);
    }

    return r;
}

MI_Result GetInstanceFromSingleMOF(_In_opt_ ModuleManager *moduleManager,
                                   _In_ MI_Uint32 flags,
                                   _In_ MI_Application *miApp,
                                   _In_ MI_Deserializer *deserializer,
                                   _In_ MI_OperationOptions * options,
                                   _In_ MI_OperationOptions * strictOptions,
                                   _In_ MI_ClassA *classArray,
                                   _In_z_ const MI_Char *mofModuleFilePath,
                                   _Inout_ MI_InstanceA *miInstanceArray,
                                   _Outptr_result_maybenull_ MI_Instance **extendedError)
{
    MI_Result r = MI_RESULT_OK;
    /*Form full path to mof file*/
    MI_InstanceA *miTempInstanceArray = NULL;
    MI_Uint8 *pbuffer = NULL;
    MI_Uint32 contentSize;
    MI_Uint32 readBytes;
    MI_ClassA miClassArray = {0};

    if (extendedError == NULL)
    {
        return MI_RESULT_INVALID_PARAMETER;
    }
    *extendedError = NULL;  // Explicitly set *extendedError to NULL as _Outptr_ requires setting this at least once.

    r = ReadFileContent(mofModuleFilePath, &pbuffer, &contentSize, extendedError);
    if(r != MI_RESULT_OK)
    {
        return r;
    }
    miClassArray.size = classArray->size;
    miClassArray.data = classArray->data;
    
    // We will discover PS schema only if we are running in windows.
    // So nothing here for Linux.

    miTempInstanceArray = NULL;

    r = MI_Deserializer_DeserializeInstanceArray(deserializer, 0, strictOptions, 0, pbuffer, contentSize, &miClassArray, &readBytes, &miTempInstanceArray, extendedError);
    
    if( r != MI_RESULT_OK )
    {
        Print_MI_Instance(*extendedError);
        DSC_free(pbuffer);
        return r;
    }

    if(pbuffer)
    {
        DSC_free(pbuffer);
        pbuffer = NULL;
    }

    if( flags & VALIDATE_REGISTRATION_INSTANCE)
    {
        /*Validate Registration Instance*/
        r = ValidateDSCProviderRegistrationInstance(miTempInstanceArray, extendedError);
        if( r != MI_RESULT_OK)
        {
            CleanUpDeserializerInstanceCache(miTempInstanceArray);
            return r;
        }
    }
    else if( flags & VALIDATE_DOCUMENT_INSTANCE )
    {
        /*Validate mof instance*/
        r = ValidateDSCDocumentInstance(miTempInstanceArray, flags, extendedError);
        if( r != MI_RESULT_OK)
        {
            CleanUpDeserializerInstanceCache(miTempInstanceArray);
            return r;
        }
    }

    // Here we should discover resources and update our resource cache
    /*Update actual cache*/
    r = UpdateInstanceArray(miTempInstanceArray, miInstanceArray, extendedError, MI_TRUE);
    if( r != MI_RESULT_OK )
    {
        CleanUpDeserializerInstanceCache(miTempInstanceArray);
    }

    return r;
}

MI_Result MI_CALL SchemaCallback(_In_opt_ void *context,
                                 _In_opt_z_ const MI_Char *serverName,
                                 _In_opt_z_ const MI_Char *namespaceName,
                                 _In_z_ const MI_Char *className,
                                 _Outptr_ MI_Class **requestedClassObject)
{
    MI_ClassA *classContainer = NULL;
    MI_Uint32 iCount = 0;
    if( context == NULL)
    {
        return MI_RESULT_INVALID_PARAMETER;
    }

    classContainer = (MI_ClassA*)context;
    for( iCount = 0 ; iCount < classContainer->size; iCount++)
    {
        if(Tcscasecmp(className , classContainer->data[iCount]->classDecl->name) == 0 )
        {
            return MI_Class_Clone(classContainer->data[iCount], requestedClassObject);
        }
    }
    return MI_RESULT_NOT_FOUND;
}

/*Cleanup is done by this method. Caller should not cleanup in success or failure case*/
MI_Result FilterForConfigurationResource(_Inout_ MI_InstanceA *inputInstanceArray,
                                         _Inout_ MI_InstanceA *outputInstanceArray,
                                         _Outptr_result_maybenull_ MI_Instance **documentInstance,
                                         _Outptr_result_maybenull_ MI_Instance **extendedError)
{
    MI_Uint32 xCount = 0, yCount = 0;
    MI_Uint32 flags = 0;
    MI_Uint32 resourceCount = 0;
    MI_Uint8 *embeddedResourceMap = NULL;
    MI_Result r = MI_RESULT_OK;
    MI_Instance **tempOutput = NULL;
    MI_Boolean bDocumentInstance = MI_FALSE;

    if (extendedError == NULL)
    {
        return MI_RESULT_INVALID_PARAMETER;
    }
    *extendedError = NULL;  // Explicitly set *extendedError to NULL as _Outptr_ requires setting this at least once.

    *documentInstance = NULL;

    //if there are embedded resource we won't copy them to inputInstanceArray so need to release them ourselves
    embeddedResourceMap = (MI_Uint8 *)DSC_malloc( inputInstanceArray->size * sizeof(MI_Uint8), NitsHere());
    if( embeddedResourceMap == NULL)
    {
        CleanUpInstanceCache(inputInstanceArray);
        return GetCimMIError(MI_RESULT_SERVER_LIMITS_EXCEEDED, extendedError, ID_LCMHELPER_MEMORY_ERROR);
    }

    for(xCount = 0 ; xCount < inputInstanceArray->size ; xCount++)
    {
        embeddedResourceMap[xCount] = 0;

        if( Tcscasecmp(inputInstanceArray->data[xCount]->classDecl->name, BASE_DOCUMENT_CLASSNAME) == 0 )
        {
            if( bDocumentInstance )
            {
                //Error multiple instances specified, only 1 allowed
                CleanUpInstanceCache(inputInstanceArray);
                DSC_free(embeddedResourceMap);
                return GetCimMIError(MI_RESULT_INVALID_PARAMETER, extendedError,ID_MODMAN_FILTER_MULTIPLEINS);
            }
            else
            {
                *documentInstance = inputInstanceArray->data[xCount];
                bDocumentInstance = MI_TRUE;
                embeddedResourceMap[xCount] = 2;
            }
        }
        //we don't check resourceid if it's other embeded instances
        else if ((inputInstanceArray->data[xCount]->classDecl->superClass != NULL && Tcscasecmp(inputInstanceArray->data[xCount]->classDecl->superClass, BASE_RESOURCE_CLASSNAME) == 0) ||
                 Tcscasecmp(inputInstanceArray->data[xCount]->classDecl->name, METACONFIG_CLASSNAME) == 0)
        {
            resourceCount++;

            // Resource must contain resourceID as mandatory parameter.
            if(inputInstanceArray->data[xCount]->classDecl->superClass != NULL && Tcscasecmp(inputInstanceArray->data[xCount]->classDecl->superClass, BASE_RESOURCE_CLASSNAME) == 0 )
            {
                r = DSC_MI_Instance_GetElement(inputInstanceArray->data[xCount], OMI_BaseResource_ResourceId, NULL, NULL, &flags, NULL);
                if( r != MI_RESULT_OK || (flags & MI_FLAG_NULL))
                {
                    CleanUpInstanceCache(inputInstanceArray);
                    DSC_free(embeddedResourceMap);
                    return GetCimMIError(MI_RESULT_INVALID_PARAMETER, extendedError,ID_MODMAN_FILTER_RESOURCEID);
                }
            }
            embeddedResourceMap[xCount] = 1;
        }
    }

    if( bDocumentInstance == MI_FALSE || NitsShouldFault(NitsHere(), NitsAutomatic))
    {
        //mandatory Document instance not specified.
        CleanUpInstanceCache(inputInstanceArray);
        DSC_free(embeddedResourceMap);
        return GetCimMIError(MI_RESULT_INVALID_PARAMETER, extendedError,ID_MODMAN_FILTER_NOINSTANCE);

    }
    tempOutput = (MI_Instance **)DSC_malloc( resourceCount * sizeof(MI_Instance*), NitsHere());
    if( tempOutput == NULL)
    {
        CleanUpInstanceCache(inputInstanceArray);
        DSC_free(embeddedResourceMap);
        return GetCimMIError(MI_RESULT_SERVER_LIMITS_EXCEEDED, extendedError, ID_LCMHELPER_MEMORY_ERROR);
    }

    for(xCount = 0 ; xCount < inputInstanceArray->size ; xCount++)
    {
        if(embeddedResourceMap[xCount] == 1)
        {
            tempOutput[yCount++] = inputInstanceArray->data[xCount];
        }
        else if (embeddedResourceMap[xCount] == 0)
        {
            MI_Instance_Delete(inputInstanceArray->data[xCount]);
        }
    }
    outputInstanceArray->size = resourceCount;
    outputInstanceArray->data = tempOutput;
    DSC_free(inputInstanceArray->data);
    DSC_free(embeddedResourceMap);
    return r;
}

MI_Result GetMofDeserializer(_In_ MI_Application *miApp,
                             _Outptr_result_maybenull_ MI_Deserializer **deserializer,
                             _Outptr_result_maybenull_ MI_OperationOptions **operationOptions,
                             _Outptr_result_maybenull_ MI_OperationOptions **strictOperationOptions,
                             _Outptr_result_maybenull_ MI_Instance **extendedError)
{
    MI_Result r;

    if (extendedError == NULL)
    {
        return MI_RESULT_INVALID_PARAMETER;
    }
    *extendedError = NULL;  // Explicitly set *extendedError to NULL as _Outptr_ requires setting this at least once.

    *operationOptions = NULL;

    *deserializer = (MI_Deserializer*) DSC_malloc(sizeof(MI_Deserializer), NitsHere());
    if(*deserializer == NULL)
    {
        return GetCimMIError(MI_RESULT_SERVER_LIMITS_EXCEEDED, extendedError, ID_ENGINEHELPER_MEMORY_ERROR);
    }
    memset(*deserializer, 0, sizeof(MI_Deserializer));

    *operationOptions = (MI_OperationOptions*) DSC_malloc(sizeof(MI_OperationOptions), NitsHere());
    if(*operationOptions == NULL)
    {
        DSC_free(*deserializer);
        return GetCimMIError(MI_RESULT_SERVER_LIMITS_EXCEEDED, extendedError, ID_ENGINEHELPER_MEMORY_ERROR);
    }
    memset(*operationOptions, 0, sizeof(MI_OperationOptions));

    r = DSC_MI_Application_NewOperationOptions(miApp, MI_FALSE, *operationOptions);
    if (r!=MI_RESULT_OK)
    {
        DSC_free(*deserializer);
        DSC_free(*operationOptions);
        return GetCimMIError(r, extendedError, ID_MODMAN_NEWOO_FAILED);
    }

    r = DSC_MI_OperationOptions_SetString(*operationOptions, MOFCODEC_SCHEMA_VALIDATION_OPTION_NAME, MOFCODEC_SCHEMA_VALIDATION_IGNORE, 0);
    if (r!=MI_RESULT_OK )
    {
        MI_OperationOptions_Delete(*operationOptions);
        DSC_free(*deserializer);
        DSC_free(*operationOptions);
       return GetCimMIError(r, extendedError, ID_MODMAN_OOSET_FAILED);
    }

    *strictOperationOptions = (MI_OperationOptions*) DSC_malloc(sizeof(MI_OperationOptions), NitsHere());
    if(*strictOperationOptions == NULL)
    {
        MI_OperationOptions_Delete(*operationOptions);
        DSC_free(*deserializer);
        DSC_free(*operationOptions);
        return GetCimMIError(MI_RESULT_SERVER_LIMITS_EXCEEDED, extendedError, ID_ENGINEHELPER_MEMORY_ERROR);
    }
    memset(*strictOperationOptions, 0, sizeof(MI_OperationOptions));

    r = DSC_MI_Application_NewOperationOptions(miApp, MI_FALSE, *strictOperationOptions);
    if (r!=MI_RESULT_OK)
    {
        MI_OperationOptions_Delete(*operationOptions);
        DSC_free(*deserializer);
        DSC_free(*operationOptions);
        DSC_free(*strictOperationOptions);
        return GetCimMIError(r, extendedError, ID_MODMAN_NEWOO_FAILED);
    }

    r = DSC_MI_OperationOptions_SetString(*strictOperationOptions, MOFCODEC_SCHEMA_VALIDATION_OPTION_NAME, MOFCODEC_SCHEMA_VALIDATION_STRICT, 0);
    if (r!=MI_RESULT_OK )
    {
        MI_OperationOptions_Delete(*operationOptions);
        MI_OperationOptions_Delete(*strictOperationOptions);
        DSC_free(*deserializer);
        DSC_free(*operationOptions);
        DSC_free(*strictOperationOptions);
       return GetCimMIError(r, extendedError, ID_MODMAN_OOSET_FAILED);
    }

    r = DSC_MI_Application_NewDeserializer_Mof(miApp, 0, MOFCODEC_FORMAT, *deserializer);
    if (r!=MI_RESULT_OK)
    {
        MI_OperationOptions_Delete(*operationOptions);
        MI_OperationOptions_Delete(*strictOperationOptions);
        DSC_free(*deserializer);
        DSC_free(*operationOptions);
        DSC_free(*strictOperationOptions);
        return GetCimMIError(r, extendedError, ID_LCMHELPER_DESERIALIZER_CREATE_FAILED);
    }

    return MI_RESULT_OK;
}

/*caller will cleanup miClassArray*/
MI_Result GetSystemSchema(_In_ MI_Application *miApp,
                          _In_ MI_Deserializer *deserializer,
                          _In_ MI_OperationOptions * options,
                          _In_z_ const MI_Char* schemaName,
                          _In_opt_ MI_ClassA *inputClasses,
                          _Inout_ MI_ClassA *miClassArray,
                          _Outptr_result_maybenull_ MI_Instance **extendedError)
{
    MI_Char *envResolvedPath = NULL;
    MI_Char *filePath = NULL;
    MI_Result r = MI_RESULT_OK;
    MI_ClassA * miTempClassArray = NULL;
    MI_Uint8 *pbuffer = NULL;
    MI_Uint32 contentSize;
    MI_Uint32 readBytes;

    if( miClassArray == NULL || miApp == NULL  || NitsShouldFault(NitsHere(), NitsAutomatic))
    {
        return GetCimMIError(MI_RESULT_INVALID_PARAMETER, extendedError,ID_MODMAN_SYSTEMCACHE_INVALIDPARAM);
    }

    if (extendedError == NULL)
    {
        return MI_RESULT_INVALID_PARAMETER;
    }
    *extendedError = NULL;  // Explicitly set *extendedError to NULL as _Outptr_ requires setting this at least once.

    /* Resolve schema search path*/
    r = ResolvePath(&envResolvedPath, &filePath, GetCoreSchemaPath(), schemaName, extendedError);
    if( r != MI_RESULT_OK)
    {
        return r;
    }

    if( envResolvedPath)
    {
        DSC_free(envResolvedPath);
    }

    r = ReadFileContent(filePath, &pbuffer, &contentSize, extendedError);
    if(r != MI_RESULT_OK )
    {
        return r;
    }

    r = MI_Deserializer_DeserializeClassArray(deserializer, 0, options, 0, pbuffer, contentSize, inputClasses, NULL, NULL, &readBytes, &miTempClassArray, extendedError);

    if( filePath)
    {
        DSC_free(filePath);
    }

    if(pbuffer)
    {
        DSC_free(pbuffer);
    }

    if( r != MI_RESULT_OK || NitsShouldFault(NitsHere(), NitsAutomatic))
    {
        CleanUpDeserializerClassCache(miTempClassArray);
        if( r == MI_RESULT_OK)
        {
            r = MI_RESULT_FAILED;
        }
        return r;
    }

    /*Validate Schema*/
    r = ValidateInfrastructureSchema(miTempClassArray, extendedError);
    if( r != MI_RESULT_OK)
    {
        CleanUpDeserializerClassCache(miTempClassArray);
        return r;
    }

    /*Update actual cache*/
    r = UpdateClassArray(miTempClassArray, miClassArray, extendedError, MI_TRUE);
    if( r != MI_RESULT_OK )
    {
        CleanUpDeserializerClassCache(miTempClassArray);
    }
    return r;
}

MI_Result GetSchemaFromSingleMOF(_In_ MI_Application *miApp,
                                 _In_ MI_Deserializer *deserializer,
                                 _In_ MI_OperationOptions * options,
                                 _In_z_ MI_Char *mofModulePath,
                                 _In_z_ MI_Char *schemaFileName,
                                 _Inout_ MI_ClassA *miClassArray,
                                 _In_opt_ MI_ClassA *miDiscoverdSchema,
                                 _Outptr_result_maybenull_ MI_Instance **extendedError)
{
    MI_Result r = MI_RESULT_OK;
    int result = 0;
    /*Form full path to mof file*/
    MI_Char *fullPath = NULL;
    MI_ClassA *miTempClassArray = NULL;
    MI_Uint8 *pbuffer = NULL;
    MI_Uint32 contentSize;
    MI_Uint32 readBytes;
    size_t fullPathLength = Tcslen(mofModulePath) + 1 + Tcslen(schemaFileName) + 1; // mofModulePath\schemaFileName
    MI_DeserializerCallbacks cb;

    if (extendedError == NULL)
    {
        return MI_RESULT_INVALID_PARAMETER;
    }
    *extendedError = NULL;  // Explicitly set *extendedError to NULL as _Outptr_ requires setting this at least once.

    fullPath = (MI_Char*)DSC_malloc(fullPathLength* sizeof(MI_Char), NitsHere());
    if( fullPath == NULL)
    {
        return GetCimMIError(MI_RESULT_SERVER_LIMITS_EXCEEDED, extendedError, ID_LCMHELPER_MEMORY_ERROR);
    }
    result = Stprintf(fullPath, fullPathLength, MI_T("%T/%T"), mofModulePath, schemaFileName);

    if( result <= 0|| NitsShouldFault(NitsHere(), NitsAutomatic))
    {
        DSC_free(fullPath);
        return GetCimMIError(MI_RESULT_FAILED, extendedError, ID_LCMHELPER_PRINTF_ERROR);
    }

    r = ReadFileContent(fullPath, &pbuffer, &contentSize, extendedError);
    if(r != MI_RESULT_OK)
    {
        return r;
    }

    memset(&cb, 0, sizeof(cb));
    if(miDiscoverdSchema)
    {
        cb.classObjectNeededContext = miDiscoverdSchema;
    }
    else
    {
        cb.classObjectNeededContext = miClassArray;
    }

    cb.classObjectNeeded = SchemaCallback;
    r = MI_Deserializer_DeserializeClassArray(deserializer, 0, options, &cb, pbuffer, contentSize, NULL, NULL, NULL, &readBytes, &miTempClassArray, extendedError);
    DSC_free(fullPath);
    DSC_free(pbuffer);
    if( r != MI_RESULT_OK || NitsShouldFault(NitsHere(), NitsAutomatic))
    {
        CleanUpDeserializerClassCache(miTempClassArray);
        if(r == MI_RESULT_OK)           //nits faulted; return MI_RESULT_FAILED
        {
            r = MI_RESULT_FAILED;
        }
        return r;
    }

    /*Validate Schema*/

    r = ValidateDSCProviderSchema(miTempClassArray, extendedError);
    if( r != MI_RESULT_OK)
    {
        CleanUpDeserializerClassCache(miTempClassArray);
        return r;
    }


    /*Update actual cache*/
    r = UpdateClassArray(miTempClassArray, miClassArray, extendedError, MI_TRUE);
    if( r != MI_RESULT_OK )
    {
        CleanUpDeserializerClassCache(miTempClassArray);
    }
    return r;

}

/*Caller will free up miInstanceArray*/
MI_Result GetRegistrationInstanceFromMOFs(_In_opt_ ModuleManager *moduleManager,
                                          _In_ MI_Application *miApp,
                                          _In_ MI_Deserializer *deserializer,
                                          _In_ MI_OperationOptions * options,
                                          _In_ MI_OperationOptions * strictOptions,
                                          _In_ MI_ClassA *classArray,
                                          _Inout_ MI_InstanceA *miInstanceArray,
                                          _Outptr_result_maybenull_ MI_Instance **extendedError)
{
    MI_Result r = MI_RESULT_OK;
    MI_Char **pathsForRegistration;
    MI_Uint32 count=0;
    if (extendedError == NULL)
    {
        return MI_RESULT_INVALID_PARAMETER;
    }
    *extendedError = NULL;  // Explicitly set *extendedError to NULL as _Outptr_ requires setting this at least once.
    pathsForRegistration = (MI_Char**)DSC_malloc(NUM_PATHS_TO_LOOK_FOR_PROVIDERS * sizeof(MI_Char*), NitsHere());
    if( pathsForRegistration == NULL)
    {
        return MI_RESULT_FAILED;
    }
    pathsForRegistration[0] = (MI_Char*)GetRegistrationInstanceSearchPath();
    pathsForRegistration[1] = (MI_Char*)GetRegistrationInstanceSearchPathProgFiles();
    for (count = 0; count < NUM_PATHS_TO_LOOK_FOR_PROVIDERS; count++)
    {
        r= GetEachRegistrationInfo(moduleManager,miApp,deserializer,options,strictOptions,classArray,miInstanceArray, extendedError,pathsForRegistration[count]);
        if(r != MI_RESULT_OK)
        {
            DSC_free(pathsForRegistration);
            return r;
        }
    }
    DSC_free(pathsForRegistration);
    return r;
}

/*Caller will free up miInstanceArray*/
MI_Result GetRegistrationInstanceFromSharedObjects(_In_opt_ ModuleManager *moduleManager,
                                          _In_ MI_Application *miApp,
                                          _In_ MI_Deserializer *deserializer,
                                          _In_ MI_OperationOptions * options,
                                          _In_ MI_OperationOptions * strictOptions,
                                          _In_ MI_ClassA *classArray,
                                          _Inout_ MI_InstanceA *miInstanceArray,
                                          _Outptr_result_maybenull_ MI_Instance **extendedError)
{
    MI_Result result = MI_RESULT_OK;
    Internal_Dir *dirHandle = NULL;
    Internal_DirEnt *dirEntry = NULL;
    MI_Char *envResolvedPath = NULL;

    if (extendedError == NULL)
    {
        return MI_RESULT_INVALID_PARAMETER;
    }
    *extendedError = NULL;  // Explicitly set *extendedError to NULL as _Outptr_ requires setting this at least once.

    /* Resolve schema search path*/
    result = ResolvePath(&envResolvedPath, NULL, DSC_LIB_PATH, NULL, extendedError);
    if( result != MI_RESULT_OK )
    {
        goto clean_up;
    }

    dirHandle = Internal_Dir_Open(envResolvedPath, NitsHere() );
    if(dirHandle == NULL || NitsShouldFault(NitsHere(), NitsAutomatic))
    {
        result = GetCimMIError(MI_RESULT_FAILED, extendedError, ID_MODMAN_FINDFIRST_FAILED);
        goto clean_up;
    }

    dirEntry =  Internal_Dir_Read(dirHandle, NULL);
    while( dirEntry != NULL )
    {
    //     /* Only process directories as modules are expected to have a directory per module.*/
        if( dirEntry->isDir &&
            (Tcscasecmp(MI_T(".."), dirEntry->name)!=0) &&
            (Tcscasecmp(MI_T("."), dirEntry->name)!=0))
        {
            // Assumption here is that classname matches both directory and file name

            // Get provider .so path for class
            MI_Char resources_so_path[MAX_PATH];
            int ret = Stprintf(resources_so_path, MAX_PATH, MI_T("%T/%T/lib%T.so"), DSC_LIB_PATH, dirEntry->name, dirEntry->name);
<<<<<<< HEAD
=======
            DSC_LOG_INFO("Looking into shared object file under '%s'\n", resources_so_path);
>>>>>>> 933b1843
            if (ret == -1)
            {
                result = GetCimMIError(MI_RESULT_FAILED, extendedError, ID_LCMHELPER_PRINTF_ERROR);
                goto clean_up;
            }

            //call MI_Module
            NativeResourceProviderMiModule* nativeResourceProviderModule = NULL;
            result = NativeResourceProviderMiModule_New(/*g_ConfigurationDetails.jobGuidString, */resources_so_path, &nativeResourceProviderModule);
            if( result != MI_RESULT_OK )
            {
                goto clean_up;
            }
            if( nativeResourceProviderModule == NULL )
            {
                goto clean_up;
            }

            // Find if class exists in this module
            result = NativeResourceProviderMiModule_HasClassDecl(nativeResourceProviderModule, dirEntry->name);
            if( result != MI_RESULT_OK )
            {
                goto in_loop_clean_up;
            }

            MI_SchemaDecl *schema = NULL;
            MI_Uint32 i, j;
            MI_ClassA newClass = { 0 };

            result = NativeResourceProviderMiModule_GetSchemaDecls(nativeResourceProviderModule, dirEntry->name, (const MI_SchemaDecl**) &schema);
            if( result != MI_RESULT_OK )
            {
                goto in_loop_clean_up;
            }

            // Get all classes and ignore the system classes.
            for( i = 0; i < schema->numClassDecls; i++ )
            {
                MI_Boolean class_already_found = MI_FALSE;
                for( j = 0; j < classArray->size; j++ )
                {
                    if ( Tcscasecmp(classArray->data[j]->classDecl->name, dirEntry->name) == 0 ) 
                    {
                        class_already_found = MI_TRUE;
                        break;
                    }
                }

                if (class_already_found == MI_TRUE)
                {
                    continue;
                }

                MI_Class * so_MIClass = NULL;
                
                // We will always submit one class at a time.
                newClass.data = (MI_Class**)DSC_malloc(sizeof(MI_Class*), NitsHere());
                if (newClass.data == NULL)
                {
                    result = GetCimMIError(MI_RESULT_SERVER_LIMITS_EXCEEDED, extendedError, ID_LCMHELPER_MEMORY_ERROR);
                    goto in_loop_clean_up;
                }
                
                newClass.size = 1;
                // get MI_Class object for the classDecl
                result = GetMIClass((MI_ClassDecl *)schema->classDecls[i], &so_MIClass, extendedError);
                if( result != MI_RESULT_OK )
                {
                    goto in_loop_clean_up;
                }
                newClass.data[0] = so_MIClass;

                // // Memory for newClass will be freed by UpdateClassArray
                result = UpdateClassArray(&newClass, classArray, extendedError, MI_FALSE);
                //result = UpdateClassArray(miTempClassArray, miClassArray, extendedError, MI_TRUE);
                if( result != MI_RESULT_OK )
                {
                    goto in_loop_clean_up;
                }
            }

in_loop_clean_up:
    
            if (nativeResourceProviderModule)
            {
                DSC_free(nativeResourceProviderModule);
            }
        }
        dirEntry =  Internal_Dir_Read(dirHandle, NULL);
    }

clean_up:

    if (dirHandle)
    {
        Internal_Dir_Close(dirHandle);
    }
    
    if (envResolvedPath)
    {
        DSC_free(envResolvedPath);
    }

    return result;
}

MI_Result GetEachRegistrationInfo(_In_opt_ ModuleManager *moduleManager,
                                          _In_ MI_Application *miApp,
                                          _In_ MI_Deserializer *deserializer,
                                          _In_ MI_OperationOptions * options,
                                          _In_ MI_OperationOptions * strictOptions,
                                          _In_ MI_ClassA *classArray,
                                          _Inout_ MI_InstanceA *miInstanceArray,
                                          _Outptr_result_maybenull_ MI_Instance **extendedError,
                                          _In_z_ const MI_Char * registrationPath)
{
    Internal_Dir *dirHandle = NULL;
    Internal_DirEnt *dirEntry = NULL;
    MI_Result r = MI_RESULT_OK;
    MI_Char *envResolvedPath = NULL;

    /* Resolve schema search path*/
    r = ResolvePath(&envResolvedPath, NULL, registrationPath, NULL, extendedError);
    if( r != MI_RESULT_OK)
    {
        return r;
    }

    /*Do actual search using search path*/

    dirHandle = Internal_Dir_Open(envResolvedPath, NitsHere() );
    if(dirHandle == NULL || NitsShouldFault(NitsHere(), NitsAutomatic))
    {
        DSC_free(envResolvedPath);
        if( dirHandle != NULL )
            Internal_Dir_Close( dirHandle);

        return GetCimMIError(MI_RESULT_FAILED, extendedError, ID_MODMAN_FINDFIRST_FAILED);
    }
    dirEntry =  Internal_Dir_Read(dirHandle, NULL);
    while( dirEntry != NULL )
    {
        /* Only process directories as modules are expected to have a directory per module.*/
        if( dirEntry->isDir &&
            (Tcscasecmp(MI_T(".."), dirEntry->name)!=0) &&
            (Tcscasecmp(MI_T("."), dirEntry->name)!=0))
        {
            r = UpdateRegistrationInstanceCache(moduleManager, miApp, deserializer, options, strictOptions, classArray, envResolvedPath, dirEntry->name, miInstanceArray, extendedError);
            if( r != MI_RESULT_OK)
            {
                DSC_free(envResolvedPath);
                Internal_Dir_Close( dirHandle);
                return r;
            }
        }
        dirEntry =  Internal_Dir_Read(dirHandle, NULL);
    }

    /*Cleanup*/
    Internal_Dir_Close( dirHandle);
    DSC_free(envResolvedPath);
    return MI_RESULT_OK;
}

/*caller will cleanup miClassArray*/
MI_Result GetSchemaFromMOFs(_In_ MI_Application *miApp,
                            _In_ MI_Deserializer *deserializer,
                            _In_ MI_OperationOptions * options,
                            _Inout_ MI_ClassA *miClassArray,
                            _Outptr_result_maybenull_ MI_Instance **extendedError)
{
    MI_Result r = MI_RESULT_OK;
    MI_Uint32 count=0;
    MI_Char *envResolvedPath = NULL;
    MI_Char **pathsForSchemas = NULL;

    if( miClassArray == NULL || miApp == NULL  || NitsShouldFault(NitsHere(), NitsAutomatic))
    {
        return GetCimMIError(MI_RESULT_INVALID_PARAMETER, extendedError,ID_MODMAN_SCHEMAFROMMOF_INVALIDPARAM);
    }

    if (extendedError == NULL)
    {
        return MI_RESULT_INVALID_PARAMETER;
    }
    *extendedError = NULL;  // Explicitly set *extendedError to NULL as _Outptr_ requires setting this at least once.

    /*Get DSC core schema first*/
    r = GetCoreSchema(miApp, deserializer, options, miClassArray, extendedError);
    if( r != MI_RESULT_OK)
    {
        goto clean_up;
    }

    /* Resolve meta schema search path*/
    r = ResolvePath(&envResolvedPath, NULL, GetCoreSchemaPath(), SEARCH_PATTERN_DIRECTORY, extendedError);
    if( r != MI_RESULT_OK)
    {
        goto clean_up;
    }

    //Update the cache with meta schema
    r = GetSchemaFromSingleMOF(miApp, deserializer, options, envResolvedPath, METACONFIGSCHEMA_FILENAME, miClassArray, NULL, extendedError);
    DSC_free(envResolvedPath);
    if( r != MI_RESULT_OK)
    {
        goto clean_up;
    }

    // TODO: This only belongs to OMS after removing OMI, DIY DSC still needs it: TURN OFF looking for resource MOFs
    pathsForSchemas = (MI_Char**)DSC_malloc(NUM_PATHS_TO_LOOK_FOR_PROVIDERS * sizeof(MI_Char*), NitsHere());
    if( pathsForSchemas == NULL)
    {
        return MI_RESULT_FAILED;
    }
    pathsForSchemas[0] = (MI_Char*)GetSchemaSearchPath();
    pathsForSchemas[1] = (MI_Char*)GetSchemaSearchPathProgFiles();
    for (count = 0; count < NUM_PATHS_TO_LOOK_FOR_PROVIDERS; count++)
    {
        r= UpdateClassCacheWithSchemasMofs(miApp,deserializer,options,miClassArray,extendedError,pathsForSchemas[count]);
        if( r != MI_RESULT_OK)
        {
            goto clean_up;
        }
    }

clean_up:
    if (pathsForSchemas)
    {
        DSC_free(pathsForSchemas);
    }

    return r;
}

MI_Result UpdateClassCacheWithSchemasMofs(_In_ MI_Application *miApp,
                            _In_ MI_Deserializer *deserializer,
                            _In_ MI_OperationOptions * options,
                            _Inout_ MI_ClassA *miClassArray,
                            _Outptr_result_maybenull_ MI_Instance **extendedError,
                            _In_z_ const MI_Char * schemaPath)
{
    MI_Char *envResolvedPath = NULL;
    Internal_Dir *dirHandle = NULL;
    MI_Result r = MI_RESULT_OK;
    Internal_DirEnt *dirEntry = NULL;

    /* Resolve schema search path*/
    r = ResolvePath(&envResolvedPath, NULL, schemaPath, NULL, extendedError);
    if( r != MI_RESULT_OK)
    {
        return r;
    }

    /*Do actual search using search path*/

    dirHandle = Internal_Dir_Open(envResolvedPath, NitsHere() );
    if(dirHandle == NULL || NitsShouldFault(NitsHere(), NitsAutomatic))
    {
        DSC_free(envResolvedPath);
        if( dirHandle != NULL )
            Internal_Dir_Close( dirHandle);

        return GetCimMIError(MI_RESULT_FAILED, extendedError, ID_MODMAN_FINDFIRST_FAILED);
    }
    dirEntry =  Internal_Dir_Read(dirHandle, NULL);
    while( dirEntry != NULL )
    {
        /* Only process directories as modules are expected to have a directory per module.*/
        if( (dirEntry->isDir) &&
            (Tcscasecmp(MI_T(".."), dirEntry->name)!=0) &&
            (Tcscasecmp(MI_T("."), dirEntry->name)!=0))
        {
            r = UpdateClassCache(miApp, deserializer, options, envResolvedPath, dirEntry->name, miClassArray, extendedError);
            if( r != MI_RESULT_OK)
            {
                DSC_free(envResolvedPath);
                Internal_Dir_Close( dirHandle);
                return r;
            }
        }
        dirEntry =  Internal_Dir_Read(dirHandle, NULL);
    }

    /*Cleanup*/
    Internal_Dir_Close( dirHandle);
    DSC_free(envResolvedPath);
    return MI_RESULT_OK;
}

/* Caller will clean up miClassArray*/
MI_Result UpdateClassCache(_In_ MI_Application *miApp,
                           _In_ MI_Deserializer *deserializer,
                           _In_ MI_OperationOptions * options,
                           _In_z_ MI_Char *rootPath,
                           _In_z_ MI_Char *directoryPath,
                           _Inout_ MI_ClassA *miClassArray,
                           _Outptr_result_maybenull_ MI_Instance **extendedError)
{
    MI_Result r = MI_RESULT_OK;
    int result = 0;
    Internal_Dir *dirHandle = NULL;
    Internal_DirEnt *dirEntry = NULL;

    /*Form full path to schema module*/
    MI_Char *fullPath = NULL;
    MI_Uint32 fullPathLength = (MI_Uint32) (Tcslen(rootPath) + 1 + Tcslen(directoryPath) + 1) ; // rootpath\directorypath

    if (extendedError == NULL)
    {
        return MI_RESULT_INVALID_PARAMETER;
    }
    *extendedError = NULL;  // Explicitly set *extendedError to NULL as _Outptr_ requires setting this at least once.

    fullPath = (MI_Char*)DSC_malloc(fullPathLength* sizeof(MI_Char), NitsHere());
    if( fullPath == NULL)
    {
        return GetCimMIError(MI_RESULT_SERVER_LIMITS_EXCEEDED, extendedError, ID_LCMHELPER_MEMORY_ERROR);
    }
    result = Stprintf(fullPath, fullPathLength, MI_T("%T/%T"), rootPath, directoryPath);

    if( result <= 0 || NitsShouldFault(NitsHere(), NitsAutomatic))
    {
        DSC_free(fullPath);
        return GetCimMIError(result, extendedError, ID_LCMHELPER_PRINTF_ERROR);
    }
    /*Find schema files*/
    dirHandle = Internal_Dir_Open(fullPath, NitsHere() );

    if(dirHandle == NULL || NitsShouldFault(NitsHere(), NitsAutomatic))
    {
        DSC_free(fullPath);
        if( dirHandle != NULL )
            Internal_Dir_Close( dirHandle);

        return GetCimMIError(MI_RESULT_FAILED, extendedError, ID_MODMAN_FINDFIRST_FAILED);
    }
    dirEntry =  Internal_Dir_Read(dirHandle, SEARCH_PATTERN_SCHEMA);
    while(dirEntry != NULL)
    {
        /* Only process files*/
        if( !dirEntry->isDir)
        {
            r = GetSchemaFromSingleMOF(miApp, deserializer, options, fullPath, dirEntry->name, miClassArray, NULL, extendedError);
            if( r != MI_RESULT_OK)
            {
                DSC_free(fullPath);
                Internal_Dir_Close( dirHandle);
                return r;
            }
        }
        dirEntry =  Internal_Dir_Read(dirHandle, SEARCH_PATTERN_SCHEMA);
    }

    /*Update Cache*/
    DSC_free(fullPath);
    Internal_Dir_Close( dirHandle);

    return MI_RESULT_OK;
}

MI_Result UpdateRegistrationInstanceCache(_In_opt_ ModuleManager *moduleManager,
                                          _In_ MI_Application *miApp,
                                          _In_ MI_Deserializer *deserializer,
                                          _In_ MI_OperationOptions * options,
                                          _In_ MI_OperationOptions * strictOptions,
                                          _In_ MI_ClassA *classArray,
                                          _In_z_ MI_Char *rootPath,
                                          _In_z_ MI_Char *directoryPath,
                                          _Inout_ MI_InstanceA *miInstanceArray,
                                          _Outptr_result_maybenull_ MI_Instance **extendedError)
{
    MI_Result r = MI_RESULT_OK;
    int result = 0;
    Internal_Dir *dirHandle = NULL;
    Internal_DirEnt *dirEntry = NULL;
    MI_InstanceA miTempInstanceArray = {0};

    /*Form full path to schema module*/
    MI_Char *fullPath = NULL;
    MI_Uint32 fullPathLength = (MI_Uint32)(Tcslen(rootPath) + 1 + Tcslen(directoryPath) + 1) ; // rootpath\directorypath
    MI_Uint32 fullFilePathLength = 0;
    MI_Char *fullFilePath = NULL;

    if (extendedError == NULL)
    {
        return MI_RESULT_INVALID_PARAMETER;
    }
    *extendedError = NULL;  // Explicitly set *extendedError to NULL as _Outptr_ requires setting this at least once.

    fullPath = (MI_Char*)DSC_malloc(fullPathLength* sizeof(MI_Char), NitsHere());
    if( fullPath == NULL)
    {
        return GetCimMIError(MI_RESULT_SERVER_LIMITS_EXCEEDED, extendedError, ID_LCMHELPER_MEMORY_ERROR);
    }
    result = Stprintf(fullPath, fullPathLength, MI_T("%T/%T"), rootPath, directoryPath);

    if( result <=0 || NitsShouldFault(NitsHere(), NitsAutomatic))
    {
        DSC_free(fullPath);
        return GetCimMIError(MI_RESULT_FAILED, extendedError, ID_LCMHELPER_PRINTF_ERROR);
    }

    /*Find schema files*/
    dirHandle = Internal_Dir_Open(fullPath, NitsHere() );

    if(dirHandle == NULL || NitsShouldFault(NitsHere(), NitsAutomatic))
    {
        DSC_free(fullPath);
        if( dirHandle != NULL )
            Internal_Dir_Close( dirHandle);

        return GetCimMIError(MI_RESULT_FAILED, extendedError, ID_MODMAN_FINDFIRST_FAILED);
    }
    dirEntry =  Internal_Dir_Read(dirHandle, SEARCH_PATTERN_REGISTRATIONINSTANCE);
    while( dirEntry != NULL)
    {
        /* Only process files*/
        if( !dirEntry->isDir)
        {
            fullFilePathLength = (MI_Uint32)(Tcslen(fullPath) + 1 + Tcslen(dirEntry->name) + 1) ; // mofModulePath\schemaFileName
            fullFilePath = (MI_Char*)DSC_malloc(fullFilePathLength* sizeof(MI_Char), NitsHere());
            if( fullFilePath == NULL)
            {
                CleanUpInstanceCache(&miTempInstanceArray);
                DSC_free(fullPath);
                Internal_Dir_Close( dirHandle);
                return GetCimMIError(MI_RESULT_SERVER_LIMITS_EXCEEDED, extendedError, ID_LCMHELPER_MEMORY_ERROR);
            }
            result = Stprintf(fullFilePath, fullFilePathLength, MI_T("%T/%T"), fullPath, dirEntry->name);

            if( result <=0 || NitsShouldFault(NitsHere(), NitsAutomatic))
            {
                DSC_free(fullFilePath);
                CleanUpInstanceCache(&miTempInstanceArray);
                DSC_free(fullPath);
                Internal_Dir_Close( dirHandle);
                return GetCimMIError(MI_RESULT_FAILED, extendedError, ID_LCMHELPER_PRINTF_ERROR);
            }
            r = GetInstanceFromSingleMOF(moduleManager, VALIDATE_REGISTRATION_INSTANCE, miApp, deserializer, options, strictOptions, classArray, fullFilePath, &miTempInstanceArray, extendedError);
            DSC_free(fullFilePath);
            if( r != MI_RESULT_OK)
            {
                CleanUpInstanceCache(&miTempInstanceArray);
                DSC_free(fullPath);
                Internal_Dir_Close( dirHandle);
                return r;
            }
        }
        dirEntry =  Internal_Dir_Read(dirHandle, SEARCH_PATTERN_REGISTRATIONINSTANCE);
    }

    /*Update Cache*/
    DSC_free(fullPath);
    Internal_Dir_Close( dirHandle);

    if( r == MI_RESULT_OK)
    {
        r = UpdateInstanceArray(&miTempInstanceArray, miInstanceArray, extendedError, MI_FALSE);
    }
    if( r != MI_RESULT_OK)
    {
        CleanUpInstanceCache(&miTempInstanceArray);
        return r;
    }

    return MI_RESULT_OK;
}

const ModuleManagerFT g_ModuleManagerFT = {
    ModuleManager_Close,
    ModuleManager_LoadInstanceDocument,
    ModuleManager_LoadInstanceDocumentFromLocation,
    ModuleManager_GetRegistrationInstance,
    ModuleManager_GetProviderCompatibleInstance,
    ModuleManager_Update
};

/*Function to get all the instances in a single array from a file*/
MI_Result GetArrayInstancesFromSingleMof(_In_ ModuleManager *moduleManager,
    MI_Uint32 flags,
    _In_z_  const MI_Char *documentLocation,
    MI_InstanceA * miInstanceArray,
    MI_Instance **extendedError,
    MI_Boolean shouldUseStrictOptions)
{
    MI_Result r = MI_RESULT_OK;
    MI_ClassA miClassArray = { 0 };
    ModuleLoaderObject *moduleLoader = NULL;
    DSC_EventWriteMessageLoadingInstance(documentLocation);

    /*Load the manager*/
    r = LoadModuleManager(moduleManager, extendedError);
    if (r != MI_RESULT_OK)
    {
        return r;
    }

    moduleLoader = (ModuleLoaderObject*)moduleManager->reserved2;
    miClassArray.size = moduleLoader->schemaCount;
    miClassArray.data = moduleLoader->providerSchema;
    if (shouldUseStrictOptions == MI_TRUE)
    {
        r = GetInstanceFromSingleMOF(moduleManager, flags | VALIDATE_DOCUMENT_INSTANCE,
            moduleLoader->application, moduleLoader->deserializer,
            moduleLoader->options, moduleLoader->strictOptions, &miClassArray,
            documentLocation, miInstanceArray, extendedError);
    }
    else
    {
        r = GetInstanceFromSingleMOF(NULL, flags | VALIDATE_DOCUMENT_INSTANCE,
            moduleLoader->application, moduleLoader->deserializer,
            moduleLoader->options, moduleLoader->options, &miClassArray,
            documentLocation, miInstanceArray, extendedError);
    }
    return r;
}

// TODO: Add error message if creating MI_class failed.
MI_Result GetMIClass(_In_ MI_ClassDecl * classDecl, _Outptr_  MI_Class ** miClass, MI_Instance ** extendedError)
{
    // Hard coded NameSpace
    MI_Char* nativeNameSpace = MI_T("root/Microsoft/DesiredStateConfiguration");
    MI_Result r = Class_New(classDecl, nativeNameSpace, 0, miClass);
    return r;
}<|MERGE_RESOLUTION|>--- conflicted
+++ resolved
@@ -1283,10 +1283,7 @@
             // Get provider .so path for class
             MI_Char resources_so_path[MAX_PATH];
             int ret = Stprintf(resources_so_path, MAX_PATH, MI_T("%T/%T/lib%T.so"), DSC_LIB_PATH, dirEntry->name, dirEntry->name);
-<<<<<<< HEAD
-=======
             DSC_LOG_INFO("Looking into shared object file under '%s'\n", resources_so_path);
->>>>>>> 933b1843
             if (ret == -1)
             {
                 result = GetCimMIError(MI_RESULT_FAILED, extendedError, ID_LCMHELPER_PRINTF_ERROR);
