--- conflicted
+++ resolved
@@ -65,15 +65,6 @@
     DSC_EventWriteMessageUnLoadingDscEngineProvider();
     UnloadFromProvider(self, context);
 
-<<<<<<< HEAD
-#if defined(BUILD_OMS)
-        // Set the SIGCHLD signal to default
-        // This is to ensure that if any provider has overriden this specific signal
-        // provider DSC reset it back to the previous signal.
-    sigaction(SIGCHLD, &oldAction, NULL);
-    memset(&oldAction, 0, sizeof(struct sigaction));
-#endif
-=======
 // #if defined(BUILD_OMS)
 //         // Set the SIGCHLD signal to default
 //         // This is to ensure that if any provider has overriden this specific signal
@@ -81,7 +72,6 @@
 //     sigaction(SIGCHLD, &oldAction, NULL);
 //     memset(&oldAction, 0, sizeof(struct sigaction));
 // #endif
->>>>>>> 933b1843
 
 }
 
