--- conflicted
+++ resolved
@@ -211,13 +211,9 @@
 
 void ReloadOMI()
 {
-<<<<<<< HEAD
-    system(OMI_RELOAD_COMMAND);
-=======
 #if !defined(BUILD_OMS)
     system(OMI_RELOAD_COMMAND);
 #endif
->>>>>>> 933b1843
 }
 
 MI_Boolean RunningAsRoot()
