/*
   PowerShell Desired State Configuration for Linux

   Copyright (c) Microsoft Corporation

   All rights reserved. 

   MIT License

   Permission is hereby granted, free of charge, to any person obtaining a copy of this software and associated documentation files (the ""Software""), to deal in the Software without restriction, including without limitation the rights to use, copy, modify, merge, publish, distribute, sublicense, and/or sell copies of the Software, and to permit persons to whom the Software is furnished to do so, subject to the following conditions:

   The above copyright notice and this permission notice shall be included in all copies or substantial portions of the Software.

   THE SOFTWARE IS PROVIDED *AS IS*, WITHOUT WARRANTY OF ANY KIND, EXPRESS OR IMPLIED, INCLUDING BUT NOT LIMITED TO THE WARRANTIES OF MERCHANTABILITY, FITNESS FOR A PARTICULAR PURPOSE AND NONINFRINGEMENT. IN NO EVENT SHALL THE AUTHORS OR COPYRIGHT HOLDERS BE LIABLE FOR ANY CLAIM, DAMAGES OR OTHER LIABILITY, WHETHER IN AN ACTION OF CONTRACT, TORT OR OTHERWISE, ARISING FROM, OUT OF OR IN CONNECTION WITH THE SOFTWARE OR THE USE OR OTHER DEALINGS IN THE SOFTWARE.
*/

#include <stdio.h>
#include <MI.h>
#include <errno.h>
#include <string.h>
#include "EngineHelper.h"
#include "DSC_Systemcalls.h"
#include "Resources_LCM.h"
#include "EventWrapper.h"

extern Loc_Mapping g_LocMappingTable[];
extern MI_Uint32 g_LocMappingTableSize;
void *g_registrationManager;
char g_currentError[5001];
StatusReport_ResourceNotInDesiredState * g_rnids = NULL;

BaseResourceConfiguration g_BaseResourceConfiguration[] =
{
    {MI_T("ResourceId"),         MI_STRING},
    {MI_T("SourceInfo"),         MI_STRING},
    {MI_T("DependsOn"),          MI_STRINGA},
    {MI_T("ModuleName"),         MI_STRING},
    {MI_T("ModuleVersion"),      MI_STRING},
    {MI_T("ConfigurationName"), MI_STRING},
    {NULL,                  0}
};

const MI_Char * GetSchemaSearchPath()
{
    return CONFIGURATION_SCHEMA_SEARCH_PATH;
}

const MI_Char * GetSchemaSearchPathProgFiles()
{
    return CONFIGURATION_PROGFILES_SCHEMA_SEARCH_PATH;
}

const MI_Char * GetRegistrationInstanceSearchPath()
{
    return CONFIGURATION_REGINSTANCE_SEARCH_PATH;
}

const MI_Char * GetRegistrationInstanceSearchPathProgFiles()
{
    return CONFIGURATION_PROGFILES_REGINSTANCE_SEARCH_PATH;
}

const MI_Char * GetCoreSchemaPath()
{
    return CONFIGURATION_BASESCHEMA_MOF_PATH;
}

JobInformation g_JobInformation={EMPTY_STRING};

void SetJobDeviceName()
{
    if (GetComputerHostName(g_JobInformation.deviceName, (int)DEVICE_NAME_SIZE) != 0)
    {
            Stprintf(g_JobInformation.deviceName, DEVICE_NAME_SIZE, MI_T("%T"), EMPTY_STRING);
            return;
    }

}

MI_Result AppendWMIError1Param(
                        _Inout_ MI_Instance *cimErrorDetails,
                        _In_z_ const MI_Char * pszFormat,
                        _In_z_ const MI_Char * param1
                        )
{
    MI_Result r = MI_RESULT_OK;
    MI_Char *message = NULL;
    MI_Value value;

    r = DSC_MI_Instance_GetElement(cimErrorDetails, MSFT_WMIERROR_MESSAGE, &value, NULL, NULL, NULL);
    if( r == MI_RESULT_OK )
    {
        size_t msgLen = Tcslen(value.string) + Tcslen(param1) + Tcslen(pszFormat) + 1;
        message = (MI_Char*) DSC_malloc(sizeof(MI_Char) *msgLen, NitsMakeCallSite(-3, NULL, NULL, 0));
        if(message)
        {
            if( Stprintf(message, msgLen, pszFormat, value.string, param1))
            {
                value.string = message;
                r = MI_Instance_SetElement(cimErrorDetails, MSFT_WMIERROR_MESSAGE, &value, MI_STRING, 0);
            }

            DSC_free(message);
        }
    }
    return r;
}

MI_Result AppendWMIError1ParamID(
                        _Inout_ MI_Instance *cimErrorDetails,
                        _In_ MI_Uint32 errorStringId
                        )
{
    MI_Result r = MI_RESULT_OK;
    Intlstr intlstr = Intlstr_Null;
    GetResourceString(errorStringId, &intlstr);
    if( intlstr.str )
    {
        r = AppendWMIError1Param(cimErrorDetails, MI_T("%s %s"), intlstr.str);
        Intlstr_Free(intlstr);
    }

    return r;
}

_Always_(_Ret_range_(==, result))
MI_Result  CreateMiInstanceErrorObject(
        _Outptr_result_maybenull_ MI_Instance **p_cim_error_details,
        _In_z_ const MI_Char *p_format,
        ...
    )
{
    MI_Result result = MI_RESULT_OK;
    va_list arguments;
    va_list argumentsGetLength;
    size_t messageLength;
    size_t finalMessageLength;

    MI_Char *message = NULL;
    p_cim_error_details = NULL;

    va_start(arguments, p_format);

    // Copy arguments variable list for calculating the length
    va_copy(argumentsGetLength, arguments);
    messageLength = vsnprintf( NULL, 0, p_format, arguments );
    va_end(argumentsGetLength);
    if (messageLength < 0)
    {
        result = MI_RESULT_FAILED;
        MI_Utilities_CimErrorFromErrorCode( result, MI_RESULT_TYPE_MI, MI_T("Unable to calculate string length"), p_cim_error_details );
        goto cleanup;
    }

    // Allocate a buffer with the right size +1 for the null termination character
    message = (MI_Char*)DSC_malloc((messageLength + 1) * sizeof(MI_Char), NitsHere());

    if (message == NULL)
    {
        result = MI_RESULT_SERVER_LIMITS_EXCEEDED;
        MI_Utilities_CimErrorFromErrorCode( result, MI_RESULT_TYPE_MI, MI_T("Unable to allocate memory for message"), p_cim_error_details );
        goto cleanup;
    }

    finalMessageLength = vsnprintf( message, messageLength + 1, p_format, arguments );

    if (finalMessageLength < 0)
    {
        result = MI_RESULT_FAILED;
        MI_Utilities_CimErrorFromErrorCode( result, MI_RESULT_TYPE_MI, MI_T("Unable to format message"), p_cim_error_details );
        goto cleanup;
    }

    va_end(arguments);
   
    result = MI_Utilities_CimErrorFromErrorCode( result, MI_RESULT_TYPE_MI, message, p_cim_error_details );

cleanup:

    if (message != NULL)
    {
        DSC_free(message);
    }
    
    return result;
}

_Always_(_Ret_range_(==, result))
MI_Result GetCimMIError(MI_Result result ,
                        _Outptr_result_maybenull_ MI_Instance **cimErrorDetails,
                        _In_ MI_Uint32 errorStringId )
{
    Intlstr intlstr = Intlstr_Null;
    GetResourceString(errorStringId, &intlstr);

    MI_Utilities_CimErrorFromErrorCode( (MI_Uint32)result, MI_RESULT_TYPE_MI, intlstr.str, cimErrorDetails);
    strncpy(g_currentError, intlstr.str, 5000);
    DSC_EventWriteCIMError(intlstr.str,(MI_Uint32)result);
    if( intlstr.str)
        Intlstr_Free(intlstr);

    return result;
}

MI_Result GetCimWin32Error(MI_Uint32 result ,
                        _Outptr_result_maybenull_ MI_Instance **cimErrorDetails,
                        _In_ MI_Uint32 errorStringId )
{
    Intlstr intlstr = Intlstr_Null;
    GetResourceString(errorStringId, &intlstr);

    MI_Utilities_CimErrorFromErrorCode( (MI_Uint32)result, MI_RESULT_TYPE_WIN32, intlstr.str, cimErrorDetails);
    strncpy(g_currentError, intlstr.str, 5000);
    DSC_EventWriteCIMError(intlstr.str,(MI_Uint32)result);
    if( intlstr.str)
        Intlstr_Free(intlstr);
    return MI_RESULT_FAILED;
}

_Always_(_Ret_range_(==, result))
MI_Result GetCimMIError1Param(MI_Result result ,
                        _Outptr_result_maybenull_ MI_Instance **cimErrorDetails,
                        _In_ MI_Uint32 errorStringId,
                        _In_z_ const MI_Char * param1)
{
    BOOL errorInitialized = FALSE;
    Intlstr resIntlstr = Intlstr_Null;

    GetResourceString1Param(errorStringId, param1, &resIntlstr);
    if( resIntlstr.str )
    {
        MI_Utilities_CimErrorFromErrorCode((MI_Uint32)result, MI_RESULT_TYPE_MI, resIntlstr.str, cimErrorDetails);
        strncpy(g_currentError, resIntlstr.str, 5000);
        DSC_EventWriteCIMError(resIntlstr.str,(MI_Uint32)result);
        errorInitialized = TRUE;
        Intlstr_Free(resIntlstr);
    }
    if(!errorInitialized)
    {
        MI_Utilities_CimErrorFromErrorCode((MI_Uint32)result, MI_RESULT_TYPE_MI, NULL, cimErrorDetails);

    }
    return result;
}

_Always_(_Ret_range_(==, result))
MI_Result GetCimMIError2Params(MI_Result result ,
                        _Outptr_result_maybenull_ MI_Instance **cimErrorDetails,
                        _In_ MI_Uint32 errorStringId,
                        _In_z_ const MI_Char * param1,
                        _In_z_ const MI_Char * param2
                        )
{
    BOOL errorInitialized = FALSE;
    Intlstr resIntlstr = Intlstr_Null;

    GetResourceString2Param(errorStringId, param1, param2, &resIntlstr);
    if( resIntlstr.str )
    {
        MI_Utilities_CimErrorFromErrorCode((MI_Uint32)result, MI_RESULT_TYPE_MI, resIntlstr.str, cimErrorDetails);
        strncpy(g_currentError, resIntlstr.str, 5000);
        DSC_EventWriteCIMError(resIntlstr.str,(MI_Uint32)result);
        errorInitialized = TRUE;
        Intlstr_Free(resIntlstr);
    }
    if(!errorInitialized)
    {
        MI_Utilities_CimErrorFromErrorCode((MI_Uint32)result, MI_RESULT_TYPE_MI, NULL, cimErrorDetails);

    }
    return result;
}

_Always_(_Ret_range_(==, result))
MI_Result GetCimMIError3Params(MI_Result result ,
                        _Outptr_result_maybenull_ MI_Instance **cimErrorDetails,
                        _In_ MI_Uint32 errorStringId,
                        _In_z_ const MI_Char * param1,
                        _In_z_ const MI_Char * param2,
                        _In_z_ const MI_Char * param3
                        )
{
    BOOL errorInitialized = FALSE;
    Intlstr resIntlstr = Intlstr_Null;

    GetResourceString3Param(errorStringId, param1, param2, param3, &resIntlstr);
    if( resIntlstr.str )
    {
        MI_Utilities_CimErrorFromErrorCode((MI_Uint32)result, MI_RESULT_TYPE_MI, resIntlstr.str, cimErrorDetails);
        strncpy(g_currentError, resIntlstr.str, 5000);
        DSC_EventWriteCIMError(resIntlstr.str,(MI_Uint32)result);
        errorInitialized = TRUE;
        Intlstr_Free(resIntlstr);
    }
    if(!errorInitialized)
    {
        MI_Utilities_CimErrorFromErrorCode((MI_Uint32)result, MI_RESULT_TYPE_MI, NULL, cimErrorDetails);

    }
    return result;
}

_Always_(_Ret_range_(==, result))
MI_Result GetCimMIError4Params(MI_Result result ,
                        _Outptr_result_maybenull_ MI_Instance **cimErrorDetails,
                        _In_ MI_Uint32 errorStringId,
                        _In_z_ const MI_Char * param1,
                        _In_z_ const MI_Char * param2,
                        _In_z_ const MI_Char * param3,
                        _In_z_ const MI_Char * param4
                        )
{
    BOOL errorInitialized = FALSE;
    Intlstr resIntlstr = Intlstr_Null;

    GetResourceString4Param(errorStringId, param1, param2, param3, param4, &resIntlstr);
    if( resIntlstr.str )
    {
        MI_Utilities_CimErrorFromErrorCode((MI_Uint32)result, MI_RESULT_TYPE_MI, resIntlstr.str, cimErrorDetails);
        strncpy(g_currentError, resIntlstr.str, 5000);
        DSC_EventWriteCIMError(resIntlstr.str,(MI_Uint32)result);
        errorInitialized = TRUE;
        Intlstr_Free(resIntlstr);
    }
    if(!errorInitialized)
    {
        MI_Utilities_CimErrorFromErrorCode((MI_Uint32)result, MI_RESULT_TYPE_MI, NULL, cimErrorDetails);

    }
    return result;
}

MI_Result AppendWMIErrorWithResourceID(
                        _Inout_ MI_Instance *cimErrorDetails,
                        _In_z_ const MI_Char * resourceId
                        )
{
    MI_Result r = MI_RESULT_OK;
    Intlstr intlstr = Intlstr_Null;
    MI_Value value;

    r = DSC_MI_Instance_GetElement(cimErrorDetails, MSFT_WMIERROR_MESSAGE, &value, NULL, NULL, NULL);
    if( r == MI_RESULT_OK )
    {
        GetResourceString2Param(ID_CA_MOVETODESIREDSTATE_FAILED_APPEND_RESOURCEID, value.string, resourceId, &intlstr);
        if( intlstr.str)
        {
            value.string = (MI_Char*)intlstr.str;
            r = MI_Instance_SetElement(cimErrorDetails, MSFT_WMIERROR_MESSAGE, &value, MI_STRING, 0);
            Intlstr_Free(intlstr);
        }
    }
    return r;
}

MI_Result ResolvePath(_Outptr_opt_result_maybenull_z_ MI_Char **envResolvedPath,
                      _Outptr_opt_result_maybenull_z_ MI_Char **searchPath,
                      _In_z_ const MI_Char *envPath,
                      _In_z_ const MI_Char *searchPattern,
                      _Outptr_result_maybenull_ MI_Instance **extendedError)
{
    MI_Uint32 dwReturnSizeInitial = 0, dwReturnSize = (MI_Uint32) (Tcslen(envPath)+1);
    int result = 0;
    const MI_Char *pathToUse = envPath;

    if (extendedError == NULL)
    {
        return MI_RESULT_INVALID_PARAMETER;
    }
    *extendedError = NULL;  // Explicitly set *extendedError to NULL as _Outptr_ requires setting this at least once.

    if( searchPath)
    {
        *searchPath = NULL;
    }

    if( envResolvedPath != NULL )
    {
        dwReturnSizeInitial = Tcslen(envPath) + 1;

        *envResolvedPath = (MI_Char*)DSC_malloc(dwReturnSizeInitial* sizeof(MI_Char), NitsHere());
        if( *envResolvedPath == NULL)
        {
            return GetCimMIError(MI_RESULT_SERVER_LIMITS_EXCEEDED, extendedError, ID_LCMHELPER_MEMORY_ERROR);
        }

        memcpy(*envResolvedPath, envPath, dwReturnSizeInitial * sizeof(MI_Char));
        pathToUse = *envResolvedPath;
    }

    if( searchPath != NULL)
    {
        dwReturnSize += (MI_Uint32) (Tcslen(searchPattern) + 1);// %s\\%s

        /* Create Search Path*/
        *searchPath = (MI_Char*)DSC_malloc(dwReturnSize* sizeof(MI_Char), NitsHere()); // %s\\%s
        if( *searchPath == NULL)
        {
            if( envResolvedPath != NULL )
            {
                DSC_free(*envResolvedPath);
                *envResolvedPath = NULL;
            }
            return GetCimMIError(MI_RESULT_SERVER_LIMITS_EXCEEDED, extendedError, ID_LCMHELPER_MEMORY_ERROR);
        }
        result = Stprintf(*searchPath, dwReturnSize, MI_T("%T/%T"), pathToUse, searchPattern);

        if( result <= 0 || NitsShouldFault(NitsHere(), NitsAutomatic))
        {
            if( envResolvedPath != NULL )
            {
                DSC_free(*envResolvedPath);
                *envResolvedPath = NULL;
            }

            DSC_free(*searchPath);
            return GetCimMIError(MI_RESULT_FAILED, extendedError, ID_LCMHELPER_PRINTF_ERROR);
        }
    }
    return MI_RESULT_OK;
}

void SetJobId()
{
    MI_Char *palUuid;
    if(g_ConfigurationDetails.hasSetDetail==MI_TRUE)
    {
        return; //Which means details were set before.
    }

    palUuid = Generate_UUID(  NitsMakeCallSite(-3, NULL, NULL, 0) );
    if(palUuid == NULL)
    {
        return;
    }
    memcpy(g_ConfigurationDetails.jobGuidString, palUuid, JOB_UUID_LENGTH);
    g_ConfigurationDetails.jobGuidString[36] = '\0';
    PAL_Free(palUuid);
    g_ConfigurationDetails.hasSetDetail=MI_TRUE;
}
void ResetJobId()
{
    g_ConfigurationDetails.hasSetDetail=MI_FALSE;
}

void CleanUpClassCache(_Inout_ MI_ClassA *miClassArray)
{
    MI_Uint32 xCount = 0;
    if( miClassArray == NULL || miClassArray->size == 0 )
    {
        return;
    }
    for(xCount = 0; xCount < miClassArray->size; xCount++)
    {
        MI_Class_Delete(miClassArray->data[xCount]);
    }
    DSC_free(miClassArray->data);
    miClassArray->data = 0;
    miClassArray->size = 0;
}

void CleanUpInstanceCache(_Inout_ MI_InstanceA *instanceArray)
{
    MI_Uint32 xCount = 0;
    if( instanceArray == NULL || instanceArray->size == 0 )
    {
        return;
    }
    for(xCount = 0; xCount < instanceArray->size; xCount++)
    {
        MI_Instance_Delete(instanceArray->data[xCount]);
    }
    DSC_free(instanceArray->data);
    instanceArray->data = 0;
    instanceArray->size = 0;
}

void InitLocTable()
{
    // Sort the table based on locId.
    MI_Uint32 xCount, yCount;
    Loc_Mapping tempMapping;
    for(xCount = 0; xCount < g_LocMappingTableSize; xCount++)
    {
        for( yCount = xCount+1; yCount < g_LocMappingTableSize; yCount++)
        {
            if( g_LocMappingTable[xCount].locId > g_LocMappingTable[yCount].locId )
            {
                //swap
                memcpy(&tempMapping, &g_LocMappingTable[xCount], sizeof(Loc_Mapping));
                memcpy(&g_LocMappingTable[xCount], &g_LocMappingTable[yCount], sizeof(Loc_Mapping));
                memcpy(&g_LocMappingTable[yCount], &tempMapping,sizeof(Loc_Mapping));
            }
        }
    }
}

int Get_LocMappingIndex(_In_ MI_Uint32 errorStringId)
{
    MI_Uint32 high = g_LocMappingTableSize-1;
    MI_Uint32 low = 0;
    while( low<=high)
    {
        MI_Uint32 mid = (low+high)/2;
        if( errorStringId < g_LocMappingTable[mid].locId )
        {
            high = mid - 1;
        }
        else if( errorStringId > g_LocMappingTable[mid].locId )
        {
            low = mid+1;
        }
        else
        {
            return mid;
        }

    }
    return -1;
}

/*
    The current code base uses string ids that are not defined in g_locMappingTable.  To avoid
    runtime crashes, use placeholder strings until all string ids are fixed.
    See strings.h for g_UndefinedMessageTable which contains generic format messages
    the includes the message id and up to 3 of the error message parameter values.
*/
extern Loc_Mapping g_UndefinedMessageTable[];
#define ERROR_ID_SIZE 10

void GetUndefinedString(_In_ MI_Uint32 errorStringId, _Inout_ Intlstr *resStr)
{
    MI_Char id[ERROR_ID_SIZE];
    Stprintf(id,ERROR_ID_SIZE,MI_T("%d"), errorStringId);
    *resStr = g_UndefinedMessageTable[0].LocFunctionOneArgs(id);
}

void GetResourceString( _In_ MI_Uint32 errorStringId, _Inout_ Intlstr *resStr)
{
   int index = Get_LocMappingIndex(errorStringId);
   if( index >= 0 )
   {
       *resStr = g_LocMappingTable[index].LocFunctionZeroArgs();
   }
   else
   {
       GetUndefinedString(errorStringId, resStr);
   }
}

void GetResourceString1Param( _In_ MI_Uint32 errorStringId, _In_z_ const MI_Char * param1, _Inout_ Intlstr *resStr)
{
   int index = Get_LocMappingIndex(errorStringId);
   if( index >= 0 )
   {
       *resStr = g_LocMappingTable[index].LocFunctionOneArgs((MI_Char*)param1);
   }
   else
   {
       GetUndefinedString(errorStringId, resStr);
   }
}

void GetResourceString2Param( _In_ MI_Uint32 errorStringId, _In_z_ const MI_Char * param1,
                               _In_z_ const MI_Char * param2,_Inout_ Intlstr *resStr)
{
   int index = Get_LocMappingIndex(errorStringId);
   if( index >= 0 )
   {
       *resStr = g_LocMappingTable[index].LocFunctionTwoArgs((MI_Char*)param1, (MI_Char*)param2);
   }
   else
   {
       GetUndefinedString(errorStringId, resStr);
   }
}
 
void GetResourceString3Param( _In_ MI_Uint32 errorStringId, _In_z_ const MI_Char * param1,
               _In_z_ const MI_Char * param2, _In_z_ const MI_Char * param3,_Inout_ Intlstr *resStr)
{
   int index = Get_LocMappingIndex(errorStringId);
   if( index >= 0 )
   {
       *resStr = g_LocMappingTable[index].LocFunctionThreeArgs((MI_Char*)param1, (MI_Char*)param2, (MI_Char*)param3);
   }
   else
   {
       GetUndefinedString(errorStringId, resStr);
   }
}

void GetResourceString4Param( _In_ MI_Uint32 errorStringId, _In_z_ const MI_Char * param1,
               _In_z_ const MI_Char * param2, _In_z_ const MI_Char * param3,  _In_z_ const MI_Char * param4, _Inout_ Intlstr *resStr)
{
   int index = Get_LocMappingIndex(errorStringId);
   if( index >= 0 )
   {
       *resStr = g_LocMappingTable[index].LocFunctionFourArgs((MI_Char*)param1, (MI_Char*)param2, (MI_Char*)param3, (MI_Char*)param4);
   }
   else
   {
       GetUndefinedString(errorStringId, resStr);
   }
}

void CleanUpDeserializerClassCache(_Inout_ MI_ClassA *miClassArray)
{
    if( miClassArray == NULL || miClassArray->size == 0 )
    {
        return;
    }

    MI_Deserializer_ReleaseClassArray(miClassArray);
}

void CleanUpDeserializerInstanceCache(_Inout_ MI_InstanceA *instanceArray)
{
    if( instanceArray == NULL || instanceArray->size == 0 )
    {
        return;
    }

    MI_Deserializer_ReleaseInstanceArray(instanceArray);
}

/*caller will cleanup inputInstanceArray and outputInstanceArray*/
MI_Result UpdateInstanceArray(_In_ MI_InstanceA *inputInstanceArray,
                         _Inout_ MI_InstanceA *outputInstanceArray,
                        _Outptr_result_maybenull_ MI_Instance **extendedError,
                        _In_ MI_Boolean bInputUsingSerializedAPI)
{
    MI_Uint32 xCount = 0;
    size_t newSize = inputInstanceArray->size + outputInstanceArray->size;
    // Fail if newSize would be truncated later on
    if ( newSize > 0xFFFFFFFF )
    {
        return GetCimMIError(MI_RESULT_SERVER_LIMITS_EXCEEDED, extendedError, ID_ENGINEHELPER_MEMORY_ERROR);
    }

    MI_Instance **tempOutput = NULL;

    if (extendedError == NULL)
    {
        return MI_RESULT_INVALID_PARAMETER;
    }
    *extendedError = NULL;  // Explicitly set *extendedError to NULL as _Outptr_ requires setting this at least once.

    if( inputInstanceArray->size == 0 )
    {
        return MI_RESULT_OK;
    }
    tempOutput = (MI_Instance **)DSC_malloc( newSize * sizeof(MI_Instance*), NitsHere());
    if(tempOutput == NULL)
    {
        return GetCimMIError(MI_RESULT_SERVER_LIMITS_EXCEEDED, extendedError, ID_ENGINEHELPER_MEMORY_ERROR);
    }
    /*Copy current list to bigger list*/
    for( xCount = 0 ; xCount < outputInstanceArray->size; xCount++)
    {
        tempOutput[xCount] = outputInstanceArray->data[xCount];
    }
    /*Copy new list to bigger list*/
    for( xCount = outputInstanceArray->size ; xCount < newSize; xCount++)
    {
        tempOutput[xCount] = inputInstanceArray->data[xCount - outputInstanceArray->size];
        inputInstanceArray->data[xCount - outputInstanceArray->size] = NULL;
    }

    /*Free memory and update pointers*/
    if( bInputUsingSerializedAPI)
        MI_Deserializer_ReleaseInstanceArray(inputInstanceArray);
    else
        DSC_free(inputInstanceArray->data);

    DSC_free(outputInstanceArray->data);
    outputInstanceArray->data = tempOutput;
    outputInstanceArray->size = newSize;
    return MI_RESULT_OK;
}

void CleanUpGetCache(_Inout_ MI_InstanceA *instanceArray)
{
    if( instanceArray == NULL )
    {
        return;
    }

    MI_Deserializer_ReleaseInstanceArray(instanceArray);
}



/*caller will cleanup inputClassArray and outputClassArray*/
MI_Result UpdateClassArray(_In_ MI_ClassA *inputClassArray,
                           _Inout_ MI_ClassA *outputClassArray,
                           _Outptr_result_maybenull_ MI_Instance **extendedError,
                           _In_ MI_Boolean bInputUsingSerializedAPI)
{
    MI_Uint32 xCount = 0;
    size_t newSize = inputClassArray->size + outputClassArray->size;
    // Fail if newSize would be truncated later on
    if ( newSize > 0xFFFFFFFF )
    {
        return GetCimMIError(MI_RESULT_SERVER_LIMITS_EXCEEDED, extendedError, ID_ENGINEHELPER_MEMORY_ERROR);
    }

    MI_Class **tempOutput = NULL;

    if (extendedError == NULL)
    {
        return MI_RESULT_INVALID_PARAMETER;
    }
    *extendedError = NULL;  // Explicitly set *extendedError to NULL as _Outptr_ requires setting this at least once.

    if( inputClassArray->size == 0 )
    {
        return MI_RESULT_OK;
    }
    tempOutput = (MI_Class **)DSC_malloc( newSize * sizeof(MI_Class*), NitsHere());
    if( tempOutput == NULL)
    {
        return GetCimMIError(MI_RESULT_SERVER_LIMITS_EXCEEDED, extendedError, ID_ENGINEHELPER_MEMORY_ERROR);
    }
    /*Copy current list to bigger list*/
    for( xCount = 0 ; xCount < outputClassArray->size; xCount++)
    {
        tempOutput[xCount] = outputClassArray->data[xCount];
    }
    /*Copy new list to bigger list*/
    for( xCount = outputClassArray->size ; xCount < newSize; xCount++)
    {
        tempOutput[xCount] = inputClassArray->data[xCount - outputClassArray->size];
        inputClassArray->data[xCount - outputClassArray->size] = NULL;
    }

    /*Update pointers*/
    if( bInputUsingSerializedAPI)
        MI_Deserializer_ReleaseClassArray(inputClassArray);
    else
        DSC_free(inputClassArray->data);

    DSC_free(outputClassArray->data);
    outputClassArray->data = tempOutput;
    outputClassArray->size = newSize;
    return MI_RESULT_OK;

}

const MI_Char * GetDownloadManagerName( _In_ MI_Instance *inst)
{
    MI_Result r = MI_RESULT_OK;
    MI_Value value;
    r = MI_Instance_GetElement(inst, MSFT_DSCMetaConfiguration_DownloadManagerName, &value, NULL, NULL, NULL);
    if( r != MI_RESULT_OK)
    {
        return NULL;
    }
    return (const MI_Char*)value.string;
}

const MI_Char * GetErrorDetail( _In_ MI_Instance *inst)
{
    MI_Result r = MI_RESULT_OK;
    MI_Value value;
    r = MI_Instance_GetElement(inst, MI_T("Message"), &value, NULL, NULL, NULL);
    if( r != MI_RESULT_OK)
    {
        return NULL;
    }
    return (const MI_Char*)value.string;
}


/* caller will need to release the memory  for content buffer */
MI_Result ReadFileContent(_In_z_ const MI_Char *pFileName,
                          _Outptr_result_buffer_maybenull_(*pBufferSize) MI_Uint8 ** pBuffer,
                          _Out_ MI_Uint32 * pBufferSize,
                          _Outptr_result_maybenull_ MI_Instance **cimErrorDetails)
{
    FILE *fp;
    size_t result;
    unsigned long fileLen;
    size_t nSizeWritten;

    *pBuffer = 0;
    *pBufferSize = 0;
    fp = File_OpenT(pFileName, MI_T("rb"));
    if( fp == NULL)
    {
        return GetCimMIError(MI_RESULT_FAILED, cimErrorDetails, ID_ENGINEHELPER_OPENFILE_ERROR);
    }

    // Get File size
    result = fseek(fp, 0, SEEK_END);
    if(result)
    {
        File_Close(fp);
        return GetCimMIError(MI_RESULT_SERVER_LIMITS_EXCEEDED, cimErrorDetails, ID_ENGINEHELPER_FILESIZE_ERROR);
    }
    fileLen = ftell(fp);
    if(fileLen > MAX_MOFSIZE )
    {
        File_Close(fp);
        return GetCimMIError(MI_RESULT_SERVER_LIMITS_EXCEEDED, cimErrorDetails, ID_ENGINEHELPER_FILESIZE_ERROR);
    }
    result = fseek(fp, 0, SEEK_SET);
    if(result)
    {
        File_Close(fp);
        return GetCimMIError(MI_RESULT_SERVER_LIMITS_EXCEEDED, cimErrorDetails, ID_ENGINEHELPER_FILESIZE_ERROR);
    }

    *pBuffer = (MI_Uint8*)DSC_malloc(fileLen, NitsHere());
    if(*pBuffer == NULL)
    {
        File_Close(fp);
        return GetCimMIError(MI_RESULT_SERVER_LIMITS_EXCEEDED, cimErrorDetails, ID_ENGINEHELPER_FILESIZE_ERROR);
    }

    // Read the contents
    nSizeWritten = fread(*pBuffer, 1, fileLen, fp);

    File_Close(fp);
    if( nSizeWritten != fileLen)
    {
        DSC_free(*pBuffer);
        *pBuffer = NULL;
        return GetCimMIError(MI_RESULT_SERVER_LIMITS_EXCEEDED, cimErrorDetails, ID_ENGINEHELPER_READFILE_ERROR);
    }
    *pBufferSize = (MI_Uint32)fileLen;
    return MI_RESULT_OK;
}

void CleanupTempDirectory(_In_z_ MI_Char *mofFileName)
{
    /*It is ok if we fail to cleanup temp directory.*/
    MI_Char *lastOccurancePointer = Tcsrchr(mofFileName, MI_T('/'));

    if( lastOccurancePointer != NULL )
    {
        size_t lastOccuranceIndex = 0;
        lastOccuranceIndex = lastOccurancePointer - mofFileName;
        if( Tcslen(mofFileName) > lastOccuranceIndex+1 )
        {
            mofFileName[lastOccuranceIndex] =  MI_T('\0');
            RecursivelyDeleteDirectory(mofFileName);
        }
    }
}

MI_Boolean IsConfirmUsed(_In_opt_ MI_Context* context)
{
    MI_Result result=MI_RESULT_OK;
    MI_Type type;
    MI_Value value;
    MI_Boolean confirmUsedFlag=MI_FALSE;
    //In the case of CIM cmdlets, the option gets set at a particular index whenever whatif is called.
    if(context)
    {
        result= MI_Context_GetCustomOptionAt(context,DSC_INDEX_OPTION_CONFIRM,NULL,&type,&value);

        if(result==MI_RESULT_OK && type==MI_SINT32 && value.sint32 == DSC_CONFIRMOPTION_SET_VALUE)
        {
            confirmUsedFlag=MI_TRUE;
        }
    }
    return confirmUsedFlag;

}

void RecursivelyDeleteDirectory(_In_z_ MI_Char *directoryPath)
{
    MI_Char pathTempVar[MAX_PATH];
    Internal_Dir *dirHandle = NULL;
    Internal_DirEnt *dirEntry = NULL;
    dirHandle = Internal_Dir_Open(directoryPath, NitsMakeCallSite(-3, NULL, NULL, 0) );
    if( dirHandle != NULL )
    {
        dirEntry =  Internal_Dir_Read(dirHandle, NULL);

        while (dirEntry != NULL )
        {
            if(Stprintf(pathTempVar, MAX_PATH, MI_T("%T/%T"), directoryPath, dirEntry->name) >0 )
            {
                if(Tcscasecmp(MI_T(".."), dirEntry->name) == 0 ||
                   Tcscasecmp(MI_T("."), dirEntry->name)==0 )
                {
                }
                else if(dirEntry->isDir)
                {
                    RecursivelyDeleteDirectory(pathTempVar);
                }
                else
                {
                    File_RemoveT(pathTempVar);
                }
            }
            dirEntry =  Internal_Dir_Read(dirHandle, NULL); //Next
        }

        Internal_Dir_Close( dirHandle);
    }
    Directory_Remove(directoryPath);
}

void SQMLogResourceCountData(_In_z_ const MI_Char* providerName,_In_ MI_Uint32 resourceCount)
{
    // Nothing to do in Linux
}

// Method also frees memory of pTempStr
void DSC_WriteWarningHelper(
    _In_ LCMProviderContext* lcmContext,
    _In_ Intlstr pTempStr)
{
    if (pTempStr.str == NULL) return;

    LCM_WriteMessage_Internal_Tokenized(lcmContext, EMPTY_STRING, MI_WRITEMESSAGE_CHANNEL_WARNING, pTempStr.str, MI_FALSE);
    DSC_EventWriteCUMethodWarning(pTempStr.str);
    Intlstr_Free(pTempStr);
}

void DSC_WriteWarning(
    _In_ LCMProviderContext* lcmContext,
    _In_ MI_Uint32 messageID)
{
    Intlstr pTempStr = Intlstr_Null;
    GetResourceString(messageID, &pTempStr);

    DSC_WriteWarningHelper(lcmContext, pTempStr);
}

void DSC_WriteWarning1Param(_In_ MI_Context* context,
                      _In_ MI_Uint32 messageID,
                      _In_z_ MI_Char* param1)
{

    Intlstr pTempStr = Intlstr_Null;
    GetResourceString1Param(messageID, param1, &pTempStr);
    if (pTempStr.str)
    {
        MI_Context_WriteWarning(context, pTempStr.str);
        DSC_EventWriteCUMethodWarning(pTempStr.str);
        Intlstr_Free(pTempStr);
    }
}

void DSC_WriteWarning2Param(_In_ MI_Context* context,
    _In_ MI_Uint32 messageID,
    _In_z_ MI_Char* param1,
    _In_z_ MI_Char* param2)
{

    Intlstr pTempStr = Intlstr_Null;
    GetResourceString2Param(messageID, param1, param2, &pTempStr);
    if (pTempStr.str)
    {
        MI_Context_WriteWarning(context, pTempStr.str);
        DSC_EventWriteCUMethodWarning(pTempStr.str);
        Intlstr_Free(pTempStr);
    }
}

void DSC_WriteWarningFromError1Param(_In_ MI_Context* context,
    _In_ MI_Instance ** cimErrorDetails,
    _In_ MI_Uint32 messageID,
    _In_z_ MI_Char* param1)
{

    Intlstr pTempStr = Intlstr_Null;
    MI_Result r = MI_RESULT_OK;
    MI_Value value;
    //First get the error message, which will be the second parameter of the warnings
    if (cimErrorDetails != NULL && *cimErrorDetails != NULL)
    {
        r = DSC_MI_Instance_GetElement(*cimErrorDetails, MSFT_WMIERROR_MESSAGE, &value, NULL, NULL, NULL);
        if (r == MI_RESULT_OK)
        {
            GetResourceString2Param(messageID, param1, value.string, &pTempStr);
            if (pTempStr.str)
            {
                MI_Context_WriteWarning(context, pTempStr.str);
                DSC_EventWriteCUMethodWarning(pTempStr.str);
                Intlstr_Free(pTempStr);
            }
        }
    }
}

/*Function that returns true if the instance contains a defined value for the property passed in*/
MI_Boolean InstanceContainsProperty(_In_ MI_Instance* instance,
    _In_z_ const MI_Char* property)
{
    MI_Value value;
    MI_Result r;
    MI_Uint32 flags;
    if (instance == NULL || property == NULL)
        return MI_RESULT_INVALID_PARAMETER;
    r = DSC_MI_Instance_GetElement(instance, property, &value, NULL, &flags, NULL);
    if (r != MI_RESULT_OK)
        return MI_FALSE;
    //Check if the property is defined
    if (flags & MI_FLAG_NULL)
    {
        return MI_FALSE;
    }
    return MI_TRUE;
}

MI_Result ExpandPath(_In_z_ const MI_Char * pathIn,
    _Outptr_result_maybenull_z_ MI_Char **expandedPath,
    _Outptr_result_maybenull_ MI_Instance **cimErrorDetails);

/*Function to validate if a directory has files.*/
MI_Result ValidateDirectoryHasFiles(_In_z_ const MI_Char* directoryName)
{
    MI_Result result;
    MI_Char *pwConfigDir = NULL;
    MI_Instance* cimErrorDetails = NULL;
    Internal_Dir *dirHandle = NULL;
    Internal_DirEnt *dirEntry = NULL;
    result = ExpandPath(directoryName, &pwConfigDir, &cimErrorDetails);
    RETURN_RESULT_IF_FAILED(result); //Result is being written by expand path, so just returning it as is

    if (Directory_ExistT(pwConfigDir) == -1)
    {
        DSC_free(pwConfigDir);
        return MI_RESULT_NOT_FOUND;
    }
    dirHandle = Internal_Dir_Open(pwConfigDir, NitsMakeCallSite(-3, NULL, NULL, 0));
    DSC_free(pwConfigDir);
    if (dirHandle != NULL)
    {
        dirEntry = Internal_Dir_Read(dirHandle, MOF_EXTENSION);
        if (dirEntry != NULL)
        {
            //That means the first file was got, and it contains files.
            Internal_Dir_Close(dirHandle);
            return MI_RESULT_OK;
        }
    }
    return MI_RESULT_NOT_FOUND;
}


/*Function to return true if we should use partial configurations instead of full. If shouldCheckPartialConfigDirectoryForFiles is set to true, then it will also check for non empty directory status before returning*/
MI_Boolean ShouldUsePartialConfigurations(_In_ MI_Instance* metaConfigInstance,
    _In_ MI_Boolean shouldCheckPartialConfigDirectoryForFiles)
{
    if (InstanceContainsProperty(metaConfigInstance, MSFT_DSCMetaConfiguration_PartialConfigurations))
    {
        if (shouldCheckPartialConfigDirectoryForFiles)
        {
            //Check for partial config directory, if it has files
            if (ValidateDirectoryHasFiles(CONFIGURATION_PARTIALCONFIG_STORE) == MI_RESULT_OK)
            {
                return MI_TRUE;
            }

        }
        else
        {
            return MI_TRUE;
        }
    }
    return MI_FALSE;
}

/*Function to concatenate two strings - Must free the target string after use*/
MI_Result DSCConcatStrings(_Outptr_result_z_ MI_Char** target, _In_ MI_Uint32 padding, _In_z_ const MI_Char* source1, _In_z_ const MI_Char* source2, _In_z_ const MI_Char* pattern)
{
    MI_Result result = MI_RESULT_FAILED;
    *target = NULL;
    if (source1 && source2)
    {
        size_t targetLength = Tcslen(source1) + Tcslen(source2) + 1 + padding; //+1 for "\0"
        *target = (MI_Char*)DSC_malloc(targetLength*sizeof(MI_Char), NitsMakeCallSite(-3, NULL, NULL, 0));
        if (*target != NULL)
        {
            if (Stprintf(*target, targetLength, pattern, source1, source2) <= 0)
            {
                DSC_free(*target);
                *target = NULL;
            }
            else
            {
                result = MI_RESULT_OK;
            }
        }
    }
    return result;
}

MI_Datetime PalDatetimeToMiDatetime(_In_ PAL_Datetime inDatetime)
{
    MI_Datetime outDatetime;

    outDatetime.isTimestamp = inDatetime.isTimestamp == 0 ? 0 : 1;

    outDatetime.u.timestamp.year = (MI_Uint32)inDatetime.u.timestamp.year;
    outDatetime.u.timestamp.month = (MI_Uint32)inDatetime.u.timestamp.month;
    outDatetime.u.timestamp.day = (MI_Uint32)inDatetime.u.timestamp.day;
    outDatetime.u.timestamp.hour = (MI_Uint32)inDatetime.u.timestamp.hour;
    outDatetime.u.timestamp.minute = (MI_Uint32)inDatetime.u.timestamp.minute;
    outDatetime.u.timestamp.second = (MI_Uint32)inDatetime.u.timestamp.second;
    outDatetime.u.timestamp.microseconds = (MI_Uint32)inDatetime.u.timestamp.microseconds;
    outDatetime.u.timestamp.utc = (MI_Uint32)inDatetime.u.timestamp.utc;
    
    return outDatetime;
}



MI_Result UpdateMetaConfigWithAgentId(
    _In_z_ MI_Char *agentId,
    _Inout_ MI_Instance *metaConfigInstance)
{
    MI_Result r = MI_RESULT_OK;
    MI_Value value;
    // set default value
    value.string = agentId;

    r = MI_Instance_SetElement(metaConfigInstance, MSFT_DSCMetaConfiguration_AgentId, &value, MI_STRING, 0);
    if (r != MI_RESULT_OK)
    {
        return r;
    }

    return MI_RESULT_OK;
}


MI_Result StripBracesFromGuid(
    _In_z_ MI_Char* inputGuid,
    _Outptr_result_maybenull_z_ MI_Char** resultGuid, 
    _Outptr_result_maybenull_ MI_Instance **cimErrorDetails)
{
    size_t resultGuidLength = 0;
    int retValue;
    MI_Char* token = NULL;
    MI_Char* next_token = NULL;

    resultGuidLength = Tcslen(inputGuid) - 2 /* For removing { and } */ + 1 /* For \0 */;
    *resultGuid = (MI_Char*)DSC_malloc(resultGuidLength * sizeof(MI_Char), NitsHere());

    token = Tcstok(inputGuid, "{", &next_token);
    // At this point, token = 77762b23-8e52-4610-afa7-e480f7f18684}
    // We write everything except the last "}"    
    retValue = Stprintf(*resultGuid, resultGuidLength + 1, MI_T("%T"), token);
    if (retValue == -1 || NitsShouldFault(NitsHere(), NitsAutomatic))
    {
        DSC_free(*resultGuid);
    }
    (*resultGuid)[resultGuidLength - 1] = MI_T('\0');

EH_UNWIND;
        return MI_RESULT_OK;
}

MI_Result ShouldUseV1Protocol(
    _Inout_ MI_Boolean* isV1MetaConfig)
{
    MI_Result result = MI_RESULT_OK;
    MI_Value value;
    MI_Uint32 flags;

    result = DSC_MI_Instance_GetElement((MI_Instance*)g_metaConfig, MSFT_DSCMetaConfiguration_ConfigurationID, &value, NULL, &flags, NULL);
    if (result == MI_RESULT_OK && !(flags & MI_FLAG_NULL) && (Tcscasecmp(MI_T(""), value.string) != 0))
    {
        *isV1MetaConfig = MI_TRUE;
    }

    return result;
}


MI_Result GetAgentInformation(
    _Inout_ MI_Instance** registrationPayload)
{
    MI_Application miApp = MI_APPLICATION_NULL;
//    NetworkInformation networkInformation = { 0 };
    MI_Result result = MI_RESULT_OK;
    /* TODO: used in below implementation
    MI_Boolean applicationInitialized = MI_FALSE;
    MI_Value value;
    MI_Char *ipAddress = NULL;
    MI_Uint32 count = 0;
    */
    if (g_metaConfig == NULL)
    {
        assert(1);
        return MI_RESULT_FAILED;
    }
    result = DSC_MI_Application_Initialize(0, NULL, NULL, &miApp);
    EH_CheckResult(result);

    result = DSC_MI_Application_NewInstance(&miApp, AGENT_REGISTRATION_CLASS, NULL, registrationPayload);
    EH_CheckResult(result);
/* TODO: implement these
    applicationInitialized = MI_TRUE;

    // Set IPAddress 
    result = GetIPAndMacAddresses(lcmContext, &networkInformation);
    // TODO : TO be uncommented afer Jane's fix for MSFT:2004179 FIs to REL
    //EH_CheckResult(result);    

    result = GetIpAddressesInStringFormat(networkInformation.ipV4Addresses, networkInformation.ipV4Count, networkInformation.ipV6Addresses, networkInformation.ipV6Count, &ipAddress);
    EH_CheckResult(result);

    value.string = ipAddress;
    result = MI_Instance_AddElement(*registrationPayload, REPORTING_IPADDRESS, &value, MI_STRING, 0);
    EH_CheckResult(result);    

    // Set HostName
    value.string = g_JobInformation.deviceName;
    result = MI_Instance_AddElement(*registrationPayload, REPORTING_NODENAME, &value, MI_STRING, 0);
    EH_CheckResult(result);

    // Set LCMVersion
    value.string = LCM_CURRENT_VERSION;
    result = MI_Instance_AddElement(*registrationPayload, REPORTING_LCMVERSION, &value, MI_STRING, 0);
    EH_CheckResult(result);

    EH_UNWIND;
    if (applicationInitialized == MI_TRUE)
    {
        MI_Application_Close(&miApp);
        applicationInitialized = MI_FALSE;
    }
    for (count = 0; count < networkInformation.ipV4Count; count++)
    {
        DSCFREE_IF_NOT_NULL(networkInformation.ipV4Addresses[count]);
    }
    DSCFREE_IF_NOT_NULL(networkInformation.ipV4Addresses);
    for (count = 0; count < networkInformation.ipV6Count; count++)
    {
        DSCFREE_IF_NOT_NULL(networkInformation.ipV6Addresses[count]);
    }
    DSCFREE_IF_NOT_NULL(networkInformation.ipV6Addresses);
    for (count = 0; count < networkInformation.macCount; count++)
    {
        DSCFREE_IF_NOT_NULL(networkInformation.macAddresses[count]);
    }
    DSCFREE_IF_NOT_NULL(networkInformation.macAddresses);
    networkInformation.ipV4Count = 0;
    networkInformation.ipV6Count = 0;
    networkInformation.macCount = 0;
    networkInformation.addressCount = 0;

    DSC_free(ipAddress);
*/
EH_UNWIND;
    MI_Application_Close(&miApp);
    /* applicationInitialized = MI_FALSE; */
    return result;
}

MI_Char* DSC_strdup(MI_Char* s)
{
    MI_Char* result;
    size_t s_len;

    if (s == NULL)
    {
        return NULL;
    }
    
    s_len = strlen(s);
    result = DSC_malloc((s_len + 1) * sizeof(MI_Char), NitsHere());
    memcpy(result, s, s_len);
    result[s_len] = '\0';
    return result;
}

StatusReport_ResourceNotInDesiredState * Construct_StatusReport_RNIDS(
    char* SourceInfo,
    char* ModuleName,
    char* DurationInSeconds,
    char* InstanceName,
    char* StartDate,
    char* ResourceName,
    char* ModuleVersion,
    char* RebootRequested,
    char* ResourceId,
    char* ConfigurationName,
    char* InDesiredState
    )
{
    StatusReport_ResourceNotInDesiredState * ptr = (StatusReport_ResourceNotInDesiredState *) DSC_malloc(sizeof(StatusReport_ResourceNotInDesiredState), NitsHere());
    ptr->SourceInfo = DSC_strdup(SourceInfo);
    ptr->ModuleName = DSC_strdup(ModuleName);
    ptr->DurationInSeconds = DSC_strdup(DurationInSeconds);
    ptr->InstanceName = DSC_strdup(InstanceName);
    ptr->StartDate = DSC_strdup(StartDate);
    ptr->ResourceName = DSC_strdup(ResourceName);
    ptr->ModuleVersion = DSC_strdup(ModuleVersion);
    ptr->RebootRequested = DSC_strdup(RebootRequested);
    ptr->ResourceId = DSC_strdup(ResourceId);
    ptr->ConfigurationName = DSC_strdup(ConfigurationName);
    ptr->InDesiredState = DSC_strdup(InDesiredState);
    return ptr;
}

void Destroy_StatusReport_RNIDS(StatusReport_ResourceNotInDesiredState* ptr)
{
    if (ptr == NULL)
        return;
    
    if (ptr->SourceInfo != NULL)
        DSC_free(ptr->SourceInfo);
    if (ptr->ModuleName != NULL)
        DSC_free(ptr->ModuleName);
    if (ptr->DurationInSeconds != NULL)
        DSC_free(ptr->DurationInSeconds);
    if (ptr->InstanceName != NULL)
        DSC_free(ptr->InstanceName);
    if (ptr->StartDate != NULL)
        DSC_free(ptr->StartDate);
    if (ptr->ResourceName != NULL)
        DSC_free(ptr->ResourceName);
    if (ptr->ModuleVersion != NULL)
        DSC_free(ptr->ModuleVersion);
    if (ptr->RebootRequested != NULL)
        DSC_free(ptr->RebootRequested);
    if (ptr->ResourceId != NULL)
        DSC_free(ptr->ResourceId);
    if (ptr->ConfigurationName != NULL)
        DSC_free(ptr->ConfigurationName);
    if (ptr->InDesiredState != NULL)
        DSC_free(ptr->InDesiredState);

}

MI_Result  Convert_MIInstance_JSON (
        const MI_Instance* p_instance,
        JSON_Value** p_result_root_value
    )
{
    MI_Result result = MI_RESULT_OK;

    *p_result_root_value = json_value_init_object();
    JSON_Object *result_root_object = json_value_get_object(*p_result_root_value);

    if (p_instance == NULL || p_instance->classDecl == NULL)
    {
        return result;
    }

    MI_Uint32 i = 0;
    for(i = 0 ; i < p_instance->classDecl->numProperties; i++)
    {
        MI_Value value;
        MI_Type type;
        MI_Uint32 flags;
        const MI_Char *name;
        MI_Result r = MI_RESULT_OK;
        r = MI_Instance_GetElementAt(p_instance, i, &name, &value, &type, &flags);
        if( r == MI_RESULT_OK)
        {
            if( flags & MI_FLAG_NULL)
            {
                json_object_set_null(result_root_object, p_instance->classDecl->properties[i]->name);
            }
            else
            {
                switch(type) {
                    case MI_BOOLEAN :{
                        json_object_set_boolean(result_root_object, p_instance->classDecl->properties[i]->name, value.boolean);
                        break;
                    }
                    case MI_UINT8 : {
                        json_object_set_number(result_root_object, p_instance->classDecl->properties[i]->name, value.uint8);
                        break;
                    }
                    case MI_UINT16 :{
                        json_object_set_number(result_root_object, p_instance->classDecl->properties[i]->name, value.uint16);
                        break;
                    }
                    case MI_UINT32 : {
                        json_object_set_number(result_root_object, p_instance->classDecl->properties[i]->name, value.uint32);
                        break;
                    }
                    case MI_UINT64 : {
                        json_object_set_number(result_root_object, p_instance->classDecl->properties[i]->name, value.uint64);
                        break;
                    }
                    case MI_SINT8 : {
                        json_object_set_number(result_root_object, p_instance->classDecl->properties[i]->name, value.sint8);
                        break;
                    }
                    case MI_SINT16 : {
                        json_object_set_number(result_root_object, p_instance->classDecl->properties[i]->name, value.sint16);
                        break;
                    }
                    case MI_SINT32 : {
                        json_object_set_number(result_root_object, p_instance->classDecl->properties[i]->name, value.sint32);
                        break;
                    }
                    case MI_SINT64 : {
                        json_object_set_number(result_root_object, p_instance->classDecl->properties[i]->name, value.sint64);
                        break;
                    }
                    case MI_REAL32 : {
                        json_object_set_number(result_root_object, p_instance->classDecl->properties[i]->name, value.real32);
                        break;
                    }
                    case MI_REAL64 : {
                        json_object_set_number(result_root_object, p_instance->classDecl->properties[i]->name, value.real64);
                        break;
                    }
                    case MI_CHAR16 : {
                        json_object_set_string(result_root_object, p_instance->classDecl->properties[i]->name, value.char16);
                        break;
                    }
                    case MI_DATETIME : {
                        MI_Datetime val = value.datetime;
                        char buffer[100]; 
                        if (val.isTimestamp)
                        {
                            sprintf(buffer, "%.4d/%.2d%.2d %.2d:%.2d:%.2d:%.2d - %d",
                                val.u.timestamp.year, val.u.timestamp.month, val.u.timestamp.day,
                                val.u.timestamp.hour, val.u.timestamp.minute, val.u.timestamp.second, val.u.timestamp.microseconds,
                                val.u.timestamp.utc);
                        }
                        else
                        {
                            sprintf(buffer, "%.2d:%.2d:%.2d:%.2d:%.6d",
                                val.u.interval.days,
                                val.u.interval.hours,
                                val.u.interval.minutes,
                                val.u.interval.seconds,
                                val.u.interval.microseconds);
                        }
                        json_object_set_string(result_root_object, p_instance->classDecl->properties[i]->name, buffer);
                        break;
                    }
                    case MI_STRING : {
                        json_object_set_string(result_root_object, p_instance->classDecl->properties[i]->name, value.string);
                        break;
                    }
                    case MI_INSTANCE : {
                        JSON_Value *json_value;
                        Convert_MIInstance_JSON(value.instance, &json_value);
                        json_object_set_value(result_root_object, p_instance->classDecl->properties[i]->name, json_value);
                        break;
                    }
                    case MI_BOOLEANA : {
                        MI_Uint32 j = 0;
                        JSON_Value *json_array_value = json_value_init_array();
                        JSON_Object *json_array_object = json_value_get_object(json_array_value);
                        
                        for(j = 0; j < value.booleana.size; j++)
                        {
                            json_array_append_boolean(json_array_object, value.booleana.data[j]);
                        }

                        json_object_set_value(result_root_object, p_instance->classDecl->properties[i]->name, json_array_value);
                        break;
                    }
                    case MI_UINT8A : {
                        MI_Uint32 j = 0;
                        JSON_Value *json_array_value = json_value_init_array();
                        JSON_Object *json_array_object = json_value_get_object(json_array_value);
                        
                        for(j = 0; j < value.uint8a.size; j++)
                        {
                            json_array_append_number(json_array_object, value.uint8a.data[j]);
                        }

                        json_object_set_value(result_root_object, p_instance->classDecl->properties[i]->name, json_array_value);
                        break;
                    }
                    case MI_UINT16A : {
                        MI_Uint32 j = 0;
                        JSON_Value *json_array_value = json_value_init_array();
                        JSON_Object *json_array_object = json_value_get_object(json_array_value);
                        
                        for(j = 0; j < value.uint16a.size; j++)
                        {
                            json_array_append_number(json_array_object, value.uint16a.data[j]);
                        }

                        json_object_set_value(result_root_object, p_instance->classDecl->properties[i]->name, json_array_value);
                        break;
                    }
                    case MI_UINT32A : {
                        MI_Uint32 j = 0;
                        JSON_Value *json_array_value = json_value_init_array();
                        JSON_Object *json_array_object = json_value_get_object(json_array_value);
                        
                        for(j = 0; j < value.uint32a.size; j++)
                        {
                            json_array_append_number(json_array_object, value.uint32a.data[j]);
                        }

                        json_object_set_value(result_root_object, p_instance->classDecl->properties[i]->name, json_array_value);
                        break;
                    }
                    case MI_UINT64A : {
                        MI_Uint32 j = 0;
                        JSON_Value *json_array_value = json_value_init_array();
                        JSON_Object *json_array_object = json_value_get_object(json_array_value);
                        
                        for(j = 0; j < value.uint64a.size; j++)
                        {
                            json_array_append_number(json_array_object, value.uint64a.data[j]);
                        }

                        json_object_set_value(result_root_object, p_instance->classDecl->properties[i]->name, json_array_value);
                        break;
                    }
                    case MI_SINT8A : {
                        MI_Uint32 j = 0;
                        JSON_Value *json_array_value = json_value_init_array();
                        JSON_Object *json_array_object = json_value_get_object(json_array_value);
                        
                        for(j = 0; j < value.sint8a.size; j++)
                        {
                            json_array_append_number(json_array_object, value.sint8a.data[j]);
                        }

                        json_object_set_value(result_root_object, p_instance->classDecl->properties[i]->name, json_array_value);
                        break;
                    }
                    case MI_SINT16A : {
                        MI_Uint32 j = 0;
                        JSON_Value *json_array_value = json_value_init_array();
                        JSON_Object *json_array_object = json_value_get_object(json_array_value);
                        
                        for(j = 0; j < value.sint16a.size; j++)
                        {
                            json_array_append_number(json_array_object, value.sint16a.data[j]);
                        }

                        json_object_set_value(result_root_object, p_instance->classDecl->properties[i]->name, json_array_value);
                        break;
                    }
                    case MI_SINT32A : {
                        MI_Uint32 j = 0;
                        JSON_Value *json_array_value = json_value_init_array();
                        JSON_Object *json_array_object = json_value_get_object(json_array_value);
                        
                        for(j = 0; j < value.sint32a.size; j++)
                        {
                            json_array_append_number(json_array_object, value.sint32a.data[j]);
                        }

                        json_object_set_value(result_root_object, p_instance->classDecl->properties[i]->name, json_array_value);
                        break;
                    }
                    case MI_SINT64A : {
                        MI_Uint32 j = 0;
                        JSON_Value *json_array_value = json_value_init_array();
                        JSON_Object *json_array_object = json_value_get_object(json_array_value);
                        
                        for(j = 0; j < value.sint64a.size; j++)
                        {
                            json_array_append_number(json_array_object, value.sint64a.data[j]);
                        }

                        json_object_set_value(result_root_object, p_instance->classDecl->properties[i]->name, json_array_value);
                        break;
                    }
                    case MI_REAL32A : {
                        MI_Uint32 j = 0;
                        JSON_Value *json_array_value = json_value_init_array();
                        JSON_Object *json_array_object = json_value_get_object(json_array_value);
                        
                        for(j = 0; j < value.real32a.size; j++)
                        {
                            json_array_append_number(json_array_object, value.real32a.data[j]);
                        }

                        json_object_set_value(result_root_object, p_instance->classDecl->properties[i]->name, json_array_value);
                        break;
                    }
                    case MI_REAL64A : {
                        MI_Uint32 j = 0;
                        JSON_Value *json_array_value = json_value_init_array();
                        JSON_Object *json_array_object = json_value_get_object(json_array_value);
                        
                        for(j = 0; j < value.real64a.size; j++)
                        {
                            json_array_append_number(json_array_object, value.real64a.data[j]);
                        }

                        json_object_set_value(result_root_object, p_instance->classDecl->properties[i]->name, json_array_value);
                        break;
                    }
                    case MI_CHAR16A : {
                        MI_Uint32 j = 0;
                        JSON_Value *json_array_value = json_value_init_array();
                        JSON_Object *json_array_object = json_value_get_object(json_array_value);
                        
                        for(j = 0; j < value.real64a.size; j++)
                        {
                            json_array_append_string(json_array_object, value.char16a.data[j]);
                        }

                        json_object_set_value(result_root_object, p_instance->classDecl->properties[i]->name, json_array_value);
                        break;
                    }
                    case MI_DATETIMEA : {
                        MI_Uint32 j = 0;
                        JSON_Value *json_array_value = json_value_init_array();
                        JSON_Object *json_array_object = json_value_get_object(json_array_value);
                        
                        for(j = 0; j < value.real64a.size; j++)
                        {
                            MI_Datetime val = value.datetime;
                            char buffer[100]; 
                            if (val.isTimestamp)
                            {
                                sprintf(buffer, "%.4d/%.2d%.2d %.2d:%.2d:%.2d:%.2d - %d",
                                    val.u.timestamp.year, val.u.timestamp.month, val.u.timestamp.day,
                                    val.u.timestamp.hour, val.u.timestamp.minute, val.u.timestamp.second, val.u.timestamp.microseconds,
                                    val.u.timestamp.utc);
                            }
                            else
                            {
                                sprintf(buffer, "%.2d:%.2d:%.2d:%.2d:%.6d",
                                    val.u.interval.days,
                                    val.u.interval.hours,
                                    val.u.interval.minutes,
                                    val.u.interval.seconds,
                                    val.u.interval.microseconds);
                            }
                            json_array_append_string(json_array_object, buffer);
                        }

                        json_object_set_value(result_root_object, p_instance->classDecl->properties[i]->name, json_array_value);
                        break;

                        
                        break;
                    }
                    case MI_STRINGA : {
                        MI_Uint32 j = 0;
                        JSON_Value *json_array_value = json_value_init_array();
                        JSON_Object *json_array_object = json_value_get_object(json_array_value);
                        
                        for(j = 0; j < value.real64a.size; j++)
                        {
                            json_array_append_string(json_array_object, value.stringa.data[j]);
                        }

                        json_object_set_value(result_root_object, p_instance->classDecl->properties[i]->name, json_array_value);
                        break;
                    }
                    case MI_INSTANCEA : {
                        MI_Uint32 j = 0;
                        JSON_Value *json_array_value = json_value_init_array();
                        JSON_Object *json_array_object = json_value_get_object(json_array_value);
                        
                        for(j = 0; j < value.real64a.size; j++)
                        {
                            JSON_Value *json_val;
                            Convert_MIInstance_JSON(value.instancea.data[j], &json_val);
                            json_array_append_value(json_array_object, json_val);
                        }

                        json_object_set_value(result_root_object, p_instance->classDecl->properties[i]->name, json_array_value);
                        break;
                    }
                }
            }
        }
    }

    return result;
}

MI_Result  Convert_MiClass_JSON (
        const MI_Class* p_instance,
        JSON_Value** p_result_root_value
    )
{
    MI_Result result = MI_RESULT_OK;

    *p_result_root_value = json_value_init_object();
    JSON_Object *result_root_object = json_value_get_object(*p_result_root_value);

    if (p_instance == NULL || p_instance->classDecl == NULL)
    {
        return result;
    }

    MI_Uint32 i = 0;
    for(i = 0 ; i < p_instance->classDecl->numProperties; i++)
    {
        MI_Value value;
        MI_Type type;
        MI_Uint32 flags;
        const MI_Char *name;
        MI_Result r = MI_RESULT_OK;
        r = MI_Instance_GetElementAt(p_instance, i, &name, &value, &type, &flags);
        if( r == MI_RESULT_OK)
        {
            // if(Tcscasecmp(name, MI_T("ErrorSource")) == 0 )
            // {
            //     value.string = (MI_Char*)MI_T("Default");
            //     MI_Instance_SetElement(const_cast<MI_Instance*>(p_instance), name, &value, MI_STRING, 0);
            //     MI_Instance_GetElement(p_instance, name, &value, &type, &flags, NULL);
            // }
            if( flags & MI_FLAG_NULL)
            {
                json_object_set_null(result_root_object, p_instance->classDecl->properties[i]->name);
            }
            else
            {
                switch(type) {
                    case MI_BOOLEAN :{
                        json_object_set_boolean(result_root_object, p_instance->classDecl->properties[i]->name, value.boolean);
                        break;
                    }
                    case MI_UINT8 : {
                        json_object_set_number(result_root_object, p_instance->classDecl->properties[i]->name, value.uint8);
                        break;
                    }
                    case MI_UINT16 :{
                        json_object_set_number(result_root_object, p_instance->classDecl->properties[i]->name, value.uint16);
                        break;
                    }
                    case MI_UINT32 : {
                        json_object_set_number(result_root_object, p_instance->classDecl->properties[i]->name, value.uint32);
                        break;
                    }
                    case MI_UINT64 : {
                        json_object_set_number(result_root_object, p_instance->classDecl->properties[i]->name, value.uint64);
                        break;
                    }
                    case MI_SINT8 : {
                        json_object_set_number(result_root_object, p_instance->classDecl->properties[i]->name, value.sint8);
                        break;
                    }
                    case MI_SINT16 : {
                        json_object_set_number(result_root_object, p_instance->classDecl->properties[i]->name, value.sint16);
                        break;
                    }
                    case MI_SINT32 : {
                        json_object_set_number(result_root_object, p_instance->classDecl->properties[i]->name, value.sint32);
                        break;
                    }
                    case MI_SINT64 : {
                        json_object_set_number(result_root_object, p_instance->classDecl->properties[i]->name, value.sint64);
                        break;
                    }
                    case MI_REAL32 : {
                        json_object_set_number(result_root_object, p_instance->classDecl->properties[i]->name, value.real32);
                        break;
                    }
                    case MI_REAL64 : {
                        json_object_set_number(result_root_object, p_instance->classDecl->properties[i]->name, value.real64);
                        break;
                    }
                    case MI_CHAR16 : {
                        json_object_set_string(result_root_object, p_instance->classDecl->properties[i]->name, value.char16);
                        break;
                    }
                    case MI_DATETIME : {
                        MI_Datetime val = value.datetime;
                        char buffer[100]; 
                        if (val.isTimestamp)
                        {
                            sprintf(buffer, "%.4d/%.2d%.2d %.2d:%.2d:%.2d:%.2d - %d",
                                val.u.timestamp.year, val.u.timestamp.month, val.u.timestamp.day,
                                val.u.timestamp.hour, val.u.timestamp.minute, val.u.timestamp.second, val.u.timestamp.microseconds,
                                val.u.timestamp.utc);
                        }
                        else
                        {
                            sprintf(buffer, "%.2d:%.2d:%.2d:%.2d:%.6d",
                                val.u.interval.days,
                                val.u.interval.hours,
                                val.u.interval.minutes,
                                val.u.interval.seconds,
                                val.u.interval.microseconds);
                        }
                        json_object_set_string(result_root_object, p_instance->classDecl->properties[i]->name, buffer);
                        break;
                    }
                    case MI_STRING : {
                        json_object_set_string(result_root_object, p_instance->classDecl->properties[i]->name, value.string);
                        break;
                    }
                    case MI_INSTANCE : {
                        JSON_Value *json_value;
                        Convert_MIInstance_JSON(value.instance, &json_value);
                        json_object_set_value(result_root_object, p_instance->classDecl->properties[i]->name, json_value);
                        break;
                    }
                    case MI_BOOLEANA : {
                        MI_Uint32 j = 0;
                        JSON_Value *json_array_value = json_value_init_array();
                        JSON_Object *json_array_object = json_value_get_object(json_array_value);
                        
                        for(j = 0; j < value.booleana.size; j++)
                        {
                            json_array_append_boolean(json_array_object, value.booleana.data[j]);
                        }

                        json_object_set_value(result_root_object, p_instance->classDecl->properties[i]->name, json_array_value);
                        break;
                    }
                    case MI_UINT8A : {
                        MI_Uint32 j = 0;
                        JSON_Value *json_array_value = json_value_init_array();
                        JSON_Object *json_array_object = json_value_get_object(json_array_value);
                        
                        for(j = 0; j < value.uint8a.size; j++)
                        {
                            json_array_append_number(json_array_object, value.uint8a.data[j]);
                        }

                        json_object_set_value(result_root_object, p_instance->classDecl->properties[i]->name, json_array_value);
                        break;
                    }
                    case MI_UINT16A : {
                        MI_Uint32 j = 0;
                        JSON_Value *json_array_value = json_value_init_array();
                        JSON_Object *json_array_object = json_value_get_object(json_array_value);
                        
                        for(j = 0; j < value.uint16a.size; j++)
                        {
                            json_array_append_number(json_array_object, value.uint16a.data[j]);
                        }

                        json_object_set_value(result_root_object, p_instance->classDecl->properties[i]->name, json_array_value);
                        break;
                    }
                    case MI_UINT32A : {
                        MI_Uint32 j = 0;
                        JSON_Value *json_array_value = json_value_init_array();
                        JSON_Object *json_array_object = json_value_get_object(json_array_value);
                        
                        for(j = 0; j < value.uint32a.size; j++)
                        {
                            json_array_append_number(json_array_object, value.uint32a.data[j]);
                        }

                        json_object_set_value(result_root_object, p_instance->classDecl->properties[i]->name, json_array_value);
                        break;
                    }
                    case MI_UINT64A : {
                        MI_Uint32 j = 0;
                        JSON_Value *json_array_value = json_value_init_array();
                        JSON_Object *json_array_object = json_value_get_object(json_array_value);
                        
                        for(j = 0; j < value.uint64a.size; j++)
                        {
                            json_array_append_number(json_array_object, value.uint64a.data[j]);
                        }

                        json_object_set_value(result_root_object, p_instance->classDecl->properties[i]->name, json_array_value);
                        break;
                    }
                    case MI_SINT8A : {
                        MI_Uint32 j = 0;
                        JSON_Value *json_array_value = json_value_init_array();
                        JSON_Object *json_array_object = json_value_get_object(json_array_value);
                        
                        for(j = 0; j < value.sint8a.size; j++)
                        {
                            json_array_append_number(json_array_object, value.sint8a.data[j]);
                        }

                        json_object_set_value(result_root_object, p_instance->classDecl->properties[i]->name, json_array_value);
                        break;
                    }
                    case MI_SINT16A : {
                        MI_Uint32 j = 0;
                        JSON_Value *json_array_value = json_value_init_array();
                        JSON_Object *json_array_object = json_value_get_object(json_array_value);
                        
                        for(j = 0; j < value.sint16a.size; j++)
                        {
                            json_array_append_number(json_array_object, value.sint16a.data[j]);
                        }

                        json_object_set_value(result_root_object, p_instance->classDecl->properties[i]->name, json_array_value);
                        break;
                    }
                    case MI_SINT32A : {
                        MI_Uint32 j = 0;
                        JSON_Value *json_array_value = json_value_init_array();
                        JSON_Object *json_array_object = json_value_get_object(json_array_value);
                        
                        for(j = 0; j < value.sint32a.size; j++)
                        {
                            json_array_append_number(json_array_object, value.sint32a.data[j]);
                        }

                        json_object_set_value(result_root_object, p_instance->classDecl->properties[i]->name, json_array_value);
                        break;
                    }
                    case MI_SINT64A : {
                        MI_Uint32 j = 0;
                        JSON_Value *json_array_value = json_value_init_array();
                        JSON_Object *json_array_object = json_value_get_object(json_array_value);
                        
                        for(j = 0; j < value.sint64a.size; j++)
                        {
                            json_array_append_number(json_array_object, value.sint64a.data[j]);
                        }

                        json_object_set_value(result_root_object, p_instance->classDecl->properties[i]->name, json_array_value);
                        break;
                    }
                    case MI_REAL32A : {
                        MI_Uint32 j = 0;
                        JSON_Value *json_array_value = json_value_init_array();
                        JSON_Object *json_array_object = json_value_get_object(json_array_value);
                        
                        for(j = 0; j < value.real32a.size; j++)
                        {
                            json_array_append_number(json_array_object, value.real32a.data[j]);
                        }

                        json_object_set_value(result_root_object, p_instance->classDecl->properties[i]->name, json_array_value);
                        break;
                    }
                    case MI_REAL64A : {
                        MI_Uint32 j = 0;
                        JSON_Value *json_array_value = json_value_init_array();
                        JSON_Object *json_array_object = json_value_get_object(json_array_value);
                        
                        for(j = 0; j < value.real64a.size; j++)
                        {
                            json_array_append_number(json_array_object, value.real64a.data[j]);
                        }

                        json_object_set_value(result_root_object, p_instance->classDecl->properties[i]->name, json_array_value);
                        break;
                    }
                    case MI_CHAR16A : {
                        MI_Uint32 j = 0;
                        JSON_Value *json_array_value = json_value_init_array();
                        JSON_Object *json_array_object = json_value_get_object(json_array_value);
                        
                        for(j = 0; j < value.real64a.size; j++)
                        {
                            json_array_append_string(json_array_object, value.char16a.data[j]);
                        }

                        json_object_set_value(result_root_object, p_instance->classDecl->properties[i]->name, json_array_value);
                        break;
                    }
                    case MI_DATETIMEA : {
                        MI_Uint32 j = 0;
                        JSON_Value *json_array_value = json_value_init_array();
                        JSON_Object *json_array_object = json_value_get_object(json_array_value);
                        
                        for(j = 0; j < value.real64a.size; j++)
                        {
                            MI_Datetime val = value.datetime;
                            char buffer[100]; 
                            if (val.isTimestamp)
                            {
                                sprintf(buffer, "%.4d/%.2d%.2d %.2d:%.2d:%.2d:%.2d - %d",
                                    val.u.timestamp.year, val.u.timestamp.month, val.u.timestamp.day,
                                    val.u.timestamp.hour, val.u.timestamp.minute, val.u.timestamp.second, val.u.timestamp.microseconds,
                                    val.u.timestamp.utc);
                            }
                            else
                            {
                                sprintf(buffer, "%.2d:%.2d:%.2d:%.2d:%.6d",
                                    val.u.interval.days,
                                    val.u.interval.hours,
                                    val.u.interval.minutes,
                                    val.u.interval.seconds,
                                    val.u.interval.microseconds);
                            }
                            json_array_append_string(json_array_object, buffer);
                        }

                        json_object_set_value(result_root_object, p_instance->classDecl->properties[i]->name, json_array_value);
                        break;

                        
                        break;
                    }
                    case MI_STRINGA : {
                        MI_Uint32 j = 0;
                        JSON_Value *json_array_value = json_value_init_array();
                        JSON_Object *json_array_object = json_value_get_object(json_array_value);
                        
                        for(j = 0; j < value.real64a.size; j++)
                        {
                            json_array_append_string(json_array_object, value.stringa.data[j]);
                        }

                        json_object_set_value(result_root_object, p_instance->classDecl->properties[i]->name, json_array_value);
                        break;
                    }
                    case MI_INSTANCEA : {
                        MI_Uint32 j = 0;
                        JSON_Value *json_array_value = json_value_init_array();
                        JSON_Object *json_array_object = json_value_get_object(json_array_value);
                        
                        for(j = 0; j < value.real64a.size; j++)
                        {
                            JSON_Value *json_val;
                            Convert_MIInstance_JSON(value.instancea.data[j], &json_val);
                            json_array_append_value(json_array_object, json_val);
                        }

                        json_object_set_value(result_root_object, p_instance->classDecl->properties[i]->name, json_array_value);
                        break;
                    }
                }
            }
        }
    }

    return result;
}

MI_Result  Print_JSON_Value (
        JSON_Value** p_root_value
    )
{
    MI_Result result = MI_RESULT_OK;

    char *serialized_string = NULL;
    serialized_string = json_serialize_to_string_pretty(*p_root_value);
    puts(serialized_string);
    json_free_serialized_string(serialized_string);

    return result;
}

MI_Result  Save_JSON_Value (
        const char* p_file_path,
        JSON_Value** p_root_value
    )
{
    MI_Result result = MI_RESULT_OK;

    char *serialized_string = NULL;
    serialized_string = json_serialize_to_string_pretty(*p_root_value);
    
    FILE * fd = fopen( p_file_path, "w");
    if (fd == NULL)
    {
        result = errno;
<<<<<<< HEAD
        Tprintf("Failed to open file '%T' with errno = %T (%d)\n", __FILE__, __LINE__, p_file_path, errno, strerror(errno));
=======
        Tprintf(MI_T("Failed to open file '%T' with errno = %d (%T)\n"), p_file_path, errno, strerror(errno));
>>>>>>> 933b1843
    }
    else
    {
        fputs(serialized_string, fd);
        fclose(fd);
        json_free_serialized_string(serialized_string);
    }

    return result;
}

MI_Result  Print_MI_Instance (
        const MI_Instance* p_instance
    )
{
    JSON_Value *value = NULL;
    Convert_MIInstance_JSON(p_instance, &value);
    Print_JSON_Value(&value);
    return MI_RESULT_OK;
}

MI_Result  Print_MI_InstanceA (
        const MI_InstanceA* p_instanceA
    )
{
    MI_Uint32 i = 0;
    MI_Result result = MI_RESULT_OK;

    int type = 0;

    for(i = 0 ; i < p_instanceA->size ; i++)
    {
        const MI_Char* propertyName;
        MI_Value propertyValue;
        MI_Type propertyType;

        result = MI_Instance_GetElementAt(*(p_instanceA->data), i, &propertyName, &propertyValue, &propertyType, 0);

        if( propertyType & MI_ARRAY)
        {
            Print_MI_InstanceA(p_instanceA->data[i]);
        }
        else
        {
            Print_MI_Instance(p_instanceA->data[i]);
        }
    }
    return result;
}

MI_Result  Print_MI_Class (
        const MI_Class* p_class
    )
{
    if (p_class == NULL)
    {
        Tprintf(MI_T("  p_class == NULL\n"));
        return MI_RESULT_OK;
    }

    Tprintf(MI_T("  p_class->namespaceName   = %T\n"), p_class->namespaceName);
    Tprintf(MI_T("  p_class->serverName      = %T\n"), p_class->serverName);

    if (p_class->classDecl != NULL)
    {
        Tprintf(MI_T("  p_class->classDecl->name = %T\n"), p_class->classDecl->name);

        MI_Uint32 i = 0;
        for(i = 0 ; i < p_class->classDecl->numProperties; i++)
        {
            Tprintf(MI_T("  Flags : %8X - Name  : %T\n"), p_class->classDecl->properties[i]->flags, p_class->classDecl->properties[i]->name);
        }

        if (p_class->classDecl->superClass != NULL)
        {
            Tprintf(MI_T("  p_class->classDecl->superClass = %T\n"), p_class->classDecl->superClass);

            if (p_class->classDecl->superClassDecl != NULL)
            {
                MI_Uint32 i = 0;
                for(i = 0 ; i < p_class->classDecl->superClassDecl->numProperties; i++)
                {
                    Tprintf(MI_T("  Flags : %8X - Name  : %T\n"), p_class->classDecl->superClassDecl->properties[i]->flags, p_class->classDecl->superClassDecl->properties[i]->name);
                }
            }
        }
    }
    else
    {
        Tprintf(MI_T("  p_class->classDecl       = NULL\n"));
    }

    return MI_RESULT_OK;
}<|MERGE_RESOLUTION|>--- conflicted
+++ resolved
@@ -2043,11 +2043,7 @@
     if (fd == NULL)
     {
         result = errno;
-<<<<<<< HEAD
-        Tprintf("Failed to open file '%T' with errno = %T (%d)\n", __FILE__, __LINE__, p_file_path, errno, strerror(errno));
-=======
         Tprintf(MI_T("Failed to open file '%T' with errno = %d (%T)\n"), p_file_path, errno, strerror(errno));
->>>>>>> 933b1843
     }
     else
     {
