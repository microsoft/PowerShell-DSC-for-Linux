/*
   PowerShell Desired State Configuration for Linux

   Copyright (c) Microsoft Corporation

   All rights reserved. 

   MIT License

   Permission is hereby granted, free of charge, to any person obtaining a copy of this software and associated documentation files (the ""Software""), to deal in the Software without restriction, including without limitation the rights to use, copy, modify, merge, publish, distribute, sublicense, and/or sell copies of the Software, and to permit persons to whom the Software is furnished to do so, subject to the following conditions:

   The above copyright notice and this permission notice shall be included in all copies or substantial portions of the Software.

   THE SOFTWARE IS PROVIDED *AS IS*, WITHOUT WARRANTY OF ANY KIND, EXPRESS OR IMPLIED, INCLUDING BUT NOT LIMITED TO THE WARRANTIES OF MERCHANTABILITY, FITNESS FOR A PARTICULAR PURPOSE AND NONINFRINGEMENT. IN NO EVENT SHALL THE AUTHORS OR COPYRIGHT HOLDERS BE LIABLE FOR ANY CLAIM, DAMAGES OR OTHER LIABILITY, WHETHER IN AN ACTION OF CONTRACT, TORT OR OTHERWISE, ARISING FROM, OUT OF OR IN CONNECTION WITH THE SOFTWARE OR THE USE OR OTHER DEALINGS IN THE SOFTWARE.
*/

#ifndef _ENGINE_HELPERINTERNAL_H_
#define _ENGINE_HELPERINTERNAL_H_

#include <MI.h>
#include <pal/intlstr.h>
#include <common/linux/sal.h>
#include <micodec.h>
#include "MSFT_DSCMetaConfiguration.h"

/*Macro functions to return on an error*/
#define RETURN_RESULT_IF_FAILED(resultCode)                                                             if(resultCode!=MI_RESULT_OK) return resultCode;
#define GOTO_CLEANUP_IF_FAILED(resultCode,cleanUpLabel)                                                 if(resultCode!=MI_RESULT_OK) {goto cleanUpLabel;}
//Macro to throw cimerror on a failure
#define GOTO_CLEANUP_AND_THROW_ERROR_IF_FAILED(resultCode,errorIntCode, errorStringID,cimErrorDetails,cleanUpLabel)     \
        { \
                if (resultCode != MI_RESULT_OK) \
                { \
                        resultCode = GetCimMIError(errorIntCode, cimErrorDetails, errorStringID); \
                        goto cleanUpLabel; \
                } \
        }
#define GOTO_CLEANUP_AND_THROW_ERROR1PARAM_IF_FAILED(resultCode,errorID,cimErrorDetails,param1,cleanUpLabel)   \
                        { \
                                if (resultCode != MI_RESULT_OK) \
                                { \
                                return resultCode = GetCimMIError1Param(resultCode, cimErrorDetails, errorID, param1); \
                                goto cleanUpLabel; \
                                }\
                        }
#define GOTO_CLEANUP_AND_THROW_ERROR2PARAMS_IF_FAILED(resultCode,errorID,cimErrorDetails,param1,param2,cleanUpLabel)   \
                        { \
                                if (resultCode != MI_RESULT_OK) \
                                { \
                                return resultCode = GetCimMIError2Params(resultCode, cimErrorDetails, errorID, param1, param2); \
                                goto cleanUpLabel; \
                                }\
                        }

#define CHECK_AND_RETURN_WITH_CIMERROR(resultCode,errorCode,cimErrorDetails,IDstring)                   if(resultCode!=MI_RESULT_OK) {return GetCimMIError(errorCode, cimErrorDetails, IDstring);}
#define DSCFREE_IF_NOT_NULL(pointer)                                                                    if(pointer!=NULL) { DSC_free(pointer); pointer=NULL;}
#define INSTANCE_DELETE_IF_NOT_NULL(pointer)                                                            if(pointer) { MI_Instance_Delete(pointer); pointer=NULL;}

#define VALIDATE_AND_RESET_OUTPUT_POINTERPOINTER(pp) \
    if (pp == NULL)                                 \
    {                                               \
        return MI_RESULT_INVALID_PARAMETER;         \
    }                                               \
    *pp = NULL;

/* unconditional fail */
#define EH_Fail() { goto _eh_unwind; }

#define EH_Fail_(immediate_cleanup) { immediate_cleanup; EH_Fail() }

/* checks if expression is true */
#define EH_Check(expression) \
  EH_Check_(expression, {})

#define EH_Check_(expression, immediateCleanup) \
  { if (!(expression)) { immediateCleanup; goto _eh_unwind; } }



#define EH_CheckResult_(miResultExpression, immediateCleanup) \
  EH_Check_(MI_RESULT_OK == (miResultExpression), immediateCleanup)

  /* checks if MI_Result indicates success */
#define EH_CheckResult(miResultExpression) \
    EH_Check(MI_RESULT_OK == (miResultExpression))

/* unwind block */
#define EH_UNWIND _eh_unwind:


#define SEARCH_PATTERN_DIRECTORY            MI_T("*")
#define SEARCH_PATTERN_SCHEMA               MI_T(".schema.mof")
#define CHECKSUM_EXTENSION                  MI_T(".checksum")
#define SEARCH_PATTERN_REGISTRATIONINSTANCE MI_T(".registration.mof")
#define BASESCHEMA_FILENAME                 MI_T("baseresource.schema.mof")
#define METACONFIGSCHEMA_FILENAME           MI_T("MSFT_DSCMetaConfiguration.mof")
#define BASE_RESOURCE_CLASSNAME             MI_T("OMI_BaseResource")
#define BASE_DOCUMENT_CLASSNAME             MI_T("OMI_ConfigurationDocument")
#define BASE_REGISTRATION                   MI_T("MSFT_BaseConfigurationProviderRegistration")
#define BASE_REGISTRATION_WMIV2PROVIDER     MI_T("MSFT_CimConfigurationProviderRegistration")
#define BASE_REGISTRATION_PSPROVIDER        MI_T("MSFT_PSConfigurationProviderRegistration")
#define BASE_REGISTRATION_NATIVEPROVIDER    MI_T("MSFT_NativeConfigurationProviderRegistration")
#define METACONFIG_CLASSNAME                MI_T("MSFT_DSCMetaConfiguration")
#define MSFT_BASECREDENTIAL_CLASSNAME       MI_T("MSFT_Credential")
#define MSFT_KEYVALUEPAIR_CLASSNAME         MI_T("MSFT_KeyValuePair")
#define MSFT_KEYVALUEPAIR_CLASS_KEY         MI_T("key")
#define MSFT_KEYVALUEPAIR_CLASS_VALUE       MI_T("value")
#define QUALIFIER_VERSION                   MI_T("ClassVersion")
#define QUALIFIER_READ                      MI_T("Read")
#define QUALIFIER_WRITE                     MI_T("Write")
#define QUALIFIER_KEY                       MI_T("Key")
#define QUALIFIER_REQUIRED                  MI_T("Required")
#define METACONF_RESOURCE_CLASSNAME         MI_T("OMI_MetaConfigurationResource")

#define MSFT_ServerURL_Name MI_T("ServerURL")

#define OMI_BaseResource_GetMethodName                        MI_T("GetTargetResource")
#define OMI_BaseResource_TestMethodName                       MI_T("TestTargetResource")
#define OMI_BaseResource_SetMethodName                        MI_T("SetTargetResource")
#define OMI_BaseResource_InventoryMethodName                  MI_T("InventoryTargetResource")


#define OMI_BaseResource_Method_InputResource                 MI_T("InputResource")
#define OMI_BaseResource_Method_Result                        MI_T("Result")
#define OMI_BaseResource_Method_ProviderContext               MI_T("ProviderContext")
#define OMI_BaseResource_Method_ReturnValue                   MI_T("ReturnValue")
#define OMI_BaseResource_Method_Configurations                MI_T("Configurations")
#define OMI_BaseResource_Method_OutputResource                MI_T("OutputResource")


#define OMI_RESOURCEMODULEMANAGER_CLASSNAME                         MI_T("OMI_ResourceModuleManager")
#define OMI_CONFIGURATIONDOWNLOADMANAGER_CLASSNAME                  MI_T("OMI_ConfigurationDownloadManager")
#define OMI_REPORTMANAGER_CLASSNAME                                 MI_T("OMI_ReportManager")
#define MSFT_PARTIALCONFIGURATION_CLASSNAME                         MI_T("MSFT_PartialConfiguration")
/*derived manager names*/
#define MSFT_WEBRESOURCEMODULEMANAGER_CLASSNAME                     MI_T("MSFT_WebResourceManager")
#define MSFT_FILERESOURCEMODULEMANAGER_CLASSNAME                    MI_T("MSFT_FileResourceManager")
#define MSFT_WEBCONFIGURATIONDOWNLOADMANAGER_CLASSNAME              MI_T("MSFT_WebDownloadManager")
#define MSFT_FILECONFIGURATIONDOWNLOADMANAGER_CLASSNAME             MI_T("MSFT_FileDownloadManager")
#define MSFT_OAASREPORTMANAGER_CLASSNAME                            MI_T("MSFT_OaaSReportManager")
#define MSFT_WEBREPORTMANAGER_CLASSNAME                             MI_T("MSFT_WebReportManager")

/*OMI_BaseResource*/
#define OMI_BaseResource_ResourceId           MI_T("ResourceId")
#define OMI_BaseResource_SourceInfo           MI_T("SourceInfo")
#define OMI_BaseResource_DependsOn            MI_T("DependsOn")
#define OMI_BaseResource_Force                MI_T("Force")
#define OMI_BaseResource_ModuleName           MI_T("ModuleName")
#define OMI_BaseResource_ModuleVersion        MI_T("ModuleVersion")
#define OMI_BaseResource_ConfigurationName    MI_T("ConfigurationName")

/* OMI_ConfigurationDownloadManager */
#define OMI_CONFIGURATIONDOWNLOADMANAGER_CLASSNAME                  MI_T("OMI_ConfigurationDownloadManager")
#define OMI_ConfigurationDownloadManager_Name                             MI_T("Name")

/*MSFT_ConfigurationDocumen*/
#define OMI_ConfigurationDocument_Version                  MI_T("Version")
#define OMI_ConfigurationDocument_Author                   MI_T("Author")
#define OMI_ConfigurationDocument_Copyright                MI_T("Copyright")
#define OMI_ConfigurationDocument_HelpInfoUri              MI_T("HelpInfoUri")
#define OMI_ConfigurationDocument_ContentType              MI_T("ContentType")
#define OMI_ConfigurationDocument_GenerationDate           MI_T("GenerationDate")
#define OMI_ConfigurationDocument_GenerationHost           MI_T("GenerationHost")
#define OMI_ConfigurationDocument_Name                     MI_T("Name")
#define OMI_ConfigurationDocument_DocumentType             MI_T("DocumentType")
#define OMI_ConfigurationDocument_MinimumCompatibleVersion               MI_T("MinimumCompatibleVersion")
#define OMI_ConfigurationDocument_CompatibleVersionAdditionalProperties  MI_T("CompatibleVersionAdditionalProperties")

#define OMI_ConfigurationDocument_ContentType_PasswordEncrypted   MI_T("PasswordEncrypted")
#define OMI_ConfigurationDocument_ContentType_NotEncrypted   MI_T("NotEncrypted")

#define OMI_ConfigurationDocument_VersionV1           MI_T("1.0.0")
#define OMI_ConfigurationDocument_VersionV2           MI_T("2.0.0")


#define OMI_ConfigurationDocument_PartialConfigAuthor MI_T("MSFT_DSCLocalConfigurationManager")
#define OMI_ConfigurationDocument_PartialConfigName   MI_T("MSFT_DSCLocalConfigurationManager")

/* MSFT_BaseConfigurationProviderRegistration*/
#define MSFT_BaseConfigurationProviderRegistration_ClassName                MI_T("ClassName")
#define MSFT_BaseConfigurationProviderRegistration_DSCEngineCompatVersion   MI_T("DSCEngineCompatVersion")
#define MSFT_BaseConfigurationProviderRegistration_DSCModuleVersion         MI_T("DSCModuleVersion")

/* MSFT_CimConfigurationProviderRegistration*/
#define MSFT_CimConfigurationProviderRegistration_Namespace                MI_T("Namespace")
#define MSFT_CimConfigurationProviderRegistration_BaseProperty_Count    3

/* MSFT_PSConfigurationProviderRegistration*/
#define MSFT_PSConfigurationProviderRegistration_ModuleName                 MI_T("ModuleName")
#define MSFT_PSConfigurationProviderRegistration_BaseProperty_Count    3

/* MSFT_NativeConfigurationProviderRegistration*/
#define MSFT_NativeConfigurationProviderRegistration_Path                  MI_T("Path")

/* MSFT_DSCMetaConfiguration*/
#define MSFT_DSCMetaConfiguration_LCMState                                                                      MI_T("LCMState")
#define MSFT_DSCMetaConfiguration_ResourceId                                MI_T("ResourceId")
#define MSFT_DSCMetaConfiguration_ConfigurationModeFrequencyMins            MI_T("ConfigurationModeFrequencyMins")
#define MSFT_DSCMetaConfiguration_RebootNodeIfNeeded                        MI_T("RebootNodeIfNeeded")
#define MSFT_DSCMetaConfiguration_Credential                                MI_T("Credential")
#define MSFT_DSCMetaConfiguration_RefreshMode                               MI_T("RefreshMode")
#define MSFT_DSCMetaConfiguration_ConfigurationMode                         MI_T("ConfigurationMode")
#define MSFT_DSCMetaConfiguration_CertificateInstallLocation                MI_T("CertificateInstallLocation")
#define MSFT_DSCMetaConfiguration_CertificateID                             MI_T("CertificateID")
#define MSFT_DSCMetaConfiguration_InventoryUrl                              MI_T("InventoryUrl")
#define MSFT_DSCMetaConfiguration_ConfigurationID                           MI_T("ConfigurationID")
#define MSFT_DSCMetaConfiguration_DeleteCertificateOnInstallation           MI_T("DeleteCertificateOnInstallation")
#define MSFT_DSCMetaConfiguration_DownloadManagerName                       MI_T("DownloadManagerName")
#define MSFT_DSCMetaConfiguration_DownloadManagerCustomData                 MI_T("DownloadManagerCustomData")
#define MSFT_DSCMetaConfiguration_RefreshFrequencyMins                                          MI_T("RefreshFrequencyMins")
#define MSFT_DSCMetaConfiguration_AllowModuleOverwrite                                          MI_T("AllowModuleOverwrite")
#define MSFT_DSCMetaConfiguration_DebugMode                                                                     MI_T("DebugMode")
#define MSFT_DSCMetaConfiguration_LCMVersion                                                            MI_T("LCMVersion")
#define MSFT_DSCMetaConfiguration_LCMCompatibleVersions                                         MI_T("LCMCompatibleVersions")
#define MSFT_DSCMetaConfiguration_ConfigurationDownloadManagers                         MI_T("ConfigurationDownloadManagers")
#define MSFT_DSCMetaConfiguration_ResourceModuleManagers                                        MI_T("ResourceModuleManagers")
#define MSFT_DSCMetaConfiguration_ReportManagers                                                    MI_T("ReportManagers")
#define MSFT_DSCMetaConfiguration_PartialConfigurations                                     MI_T("PartialConfigurations")
#define MSFT_DSCMetaConfiguration_AgentId                                                                       MI_T("AgentId")
#define MSFT_DSCMetaConfiguration_LCMUpdateName                                                 MI_T("LcmUpdateName")
#define MSFT_DSCMetaConfiguration_MaxPendingConfigRetryCount                MI_T("MaxPendingConfigRetryCount")
#define MSFT_DSCMetaConfiguration_LocalConfigurationManagerState            MI_T("LocalConfigurationManagerState")
#define MSFT_DSCMetaConfiguration_LCMStateDetail                            MI_T("LCMStateDetail")
#define MSFT_DSCMetaConfiguration_ActionAfterReboot                                             MI_T("ActionAfterReboot")
#define MSFT_DSCMetaConfiguration_StatusRetentionTimeInDays                                     MI_T("StatusRetentionTimeInDays")

#define MSFT_DSCMetaConfiguration_EnableSignatureValidation                                     MI_T("EnableSignatureValidation")
#define MSFT_DSCMetaConfiguration_DisableModuleSignatureValidation                              MI_T("DisableModuleSignatureValidation")

#define MSFT_DSCMetaConfiguration_BaseProperty_Count    0


/* MSFT_DSCConfigurationStatus */
#define MAX_NUM_DSC_CONFIGURATION_STATUS_IN_HISTORY                             10      // this should be removed when MSFT workitem 216985 is finished.
#define MSFT_DSCConfigurationStatus_Status                                              MI_T("Status")
#define MSFT_DSCConfigurationStatus_Status_Success                              MI_T("Success")
#define MSFT_DSCConfigurationStatus_Status_Failure                              MI_T("Failure")
#define MSFT_DSCConfigurationStatus_Status_Aborted                              MI_T("Aborted")
#define MSFT_DSCConfigurationStatus_Status_InProgress                   MI_T("InProgress")
#define MSFT_DSCConfigurationStatus_Error                                               MI_T("Error")
#define MSFT_DSCConfigurationStatus_StartDate                                   MI_T("StartDate")
#define MSFT_DSCConfigurationStatus_StartDate_Format                    MI_T("%04d/%02d/%02d %02d:%02d:%02d")
#define MSFT_DSCConfigurationStatus_StartDate_Size                              20
#define MSFT_DSCConfigurationStatus_DurationInSeconds                   MI_T("DurationInSeconds")
#define MSFT_DSCConfigurationStatus_RebootRequested                             MI_T("RebootRequested")
#define MSFT_DSCConfigurationStatus_Type                                                MI_T("Type")
#define MSFT_DSCConfigurationStatus_Type_Initial                                MI_T("Initial")
#define MSFT_DSCConfigurationStatus_Type_Consistency                    MI_T("Consistency")
#define MSFT_DSCConfigurationStatus_Type_Reboot                                 MI_T("Reboot")
#define MSFT_DSCConfigurationStatus_Type_ReadOnly                               MI_T("ReadOnly")
#define MSFT_DSCConfigurationStatus_JobID                                               MI_T("JobID")
#define MSFT_DSCConfigurationStatus_MetaData                                    MI_T("MetaData")
#define MSFT_DSCConfigurationStatus_NumberOfResources                   MI_T("NumberOfResources")
#define MSFT_DSCConfigurationStatus_Mode                                                MI_T("Mode")
#define MSFT_DSCConfigurationStatus_LCMVersion                                  MI_T("LCMVersion")
#define MSFT_DSCConfigurationStatus_HostName                                    MI_T("HostName")
#define MSFT_DSCConfigurationStatus_IPV4Addresses                               MI_T("IPV4Addresses")
#define MSFT_DSCConfigurationStatus_IPV6Addresses                               MI_T("IPV6Addresses")
#define MSFT_DSCConfigurationStatus_MACAddresses                                MI_T("MACAddresses")
#define MSFT_DSCConfigurationStatus_MetaConfiguration                   MI_T("MetaConfiguration")
#define MSFT_DSCConfigurationStatus_ResourcesInDesiredState             MI_T("ResourcesInDesiredState")
#define MSFT_DSCConfigurationStatus_ResourcesNotInDesiredState  MI_T("ResourcesNotInDesiredState")

/*OMI_MetaConfigurationResource*/
#define OMI_MetaConfigurationResource_ResourceId           OMI_BaseResource_ResourceId
#define OMI_MetaConfigurationResource_SourceInfo           OMI_BaseResource_SourceInfo
#define OMI_MetaConfigurationResource_ModuleName           OMI_BaseResource_ModuleName
#define OMI_MetaConfigurationResource_ModuleVersion        OMI_BaseResource_ModuleVersion
#define OMI_MetaConfigurationResource_Property_Count       2

#define MSFT_DSCMetaConfiguration_PartialConfigurations                                     MI_T("PartialConfigurations")

#define MSFT_DSCMetaConfiguration_BaseProperty_Count    0

/* MSFT_DSCLocalConfigManager */
#define MSFT_DSCLocalConfigManager_SendConfiguration                                    MI_T("SendConfiguration")
#define MSFT_DSCLocalConfigManager_SendConfigurationApply                               MI_T("SendConfigurationApply")
#define MSFT_DSCLocalConfigManager_GetConfiguration                                             MI_T("GetConfiguration")
#define MSFT_DSCLocalConfigManager_ApplyConfiguration                                   MI_T("ApplyConfiguration")
#define MSFT_DSCLocalConfigManager_SendMetaConfigurationApply                   MI_T("SendMetaConfigurationApply")
#define MSFT_DSCLocalConfigManager_GetMetaConfiguration                                 MI_T("GetMetaConfiguration")
#define MSFT_DSCLocalConfigManager_RollBack                                                             MI_T("RollBack")
#define MSFT_DSCLocalConfigManager_PerformRequiredConfigurationChecks   MI_T("PerformRequiredConfigurationChecks")
#define MSFT_DSCLocalConfigManager_StopConfiguration                                    MI_T("StopConfiguration")

/* MSFT_Credential */
#define MSFT_Credential_UserName                    MI_T("UserName")
#define MSFT_Credential_Password                    MI_T("Password")

/* MSFT_KeyValuePair */
#define MSFT_KeyValuePair_Key                   MI_T("Key")
#define MSFT_KeyValuePair_Value                 MI_T("Value")


/* MSFT_PartialConfiguration */
#define MSFT_PartialConfiguration_Description                       MI_T("Description")
#define MSFT_PartialConfiguration_ExclusiveResources                MI_T("ExclusiveResources")
#define MSFT_PartialConfiguration_ConfigurationSource               MI_T("ConfigurationSource")
#define MSFT_PartialConfiguration_ResourceModuleSource              MI_T("ResourceModuleSource")
#define MSFT_PartialConfiguration_DependsOn                         MI_T("DependsOn")
#define MSFT_PartialConfiguration_RefreshMode                       MI_T("RefreshMode")


#define MSFT_PartialConfiguration_FriendlyName          MI_T("PartialConfiguration")


#define MSFT_RegistrationKey_Name MI_T("RegistrationKey")
#define MSFT_ConfigurationNames_Name MI_T("ConfigurationNames")
#define DSC_InternalStateCache_RegisteredServerURLs     MI_T("RegisteredServerURLs")
#define AGENT_REGISTRATION_CLASS MI_T("MSFT_PSDSCAgentRegistration")
#define PULL_STATUSCODE_UPDATEMETACONFIG    MI_T("UpdateMetaConfiguration")
#define REGISTER_STATUSCODE_CREATED           MI_T("CREATED")
#define DSC_OAAS_CERTIFICATE_SUBJECT_CN       MI_T("CN=DSC-OaaS")
#define DSC_OAAS_CERTIFICATE_SUBJECT          MI_T("DSC-OaaS")
#define DSC_OAAS_CERTIFICATE_FRIENDLYNAME     MI_T("DSC-OaaS Client Authentication")
#define DSC_OAAS_CERTIFICATE_LIFETIME_YEARS   1
#define DSC_OAAS_SYSTEM_STORE_PATH            MI_T("My")


/*MSFT_ConfigurationDocumen*/
#define MSFT_WMIERROR_MESSAGE                  MI_T("Message")

/*DSC_InternalStateCache*/
#define DSC_InternalStateCache_ComplianceStatus     MI_T("ComplianceStatus")
#define DSC_InternalStateCache_GetActionStatusCode  MI_T("GetActionStatusCode")
#define DSC_InternalStateCache_LCMStatusCode            MI_T("LCMStatusCode")

#define DSC_RESOURCENAME                MI_T("LCM")
#define CA_ACTIVITY_NAME                MI_T("LCM")
#define METADATA_REFRESHMODE_PULL       MI_T("PULL")
#define METADATA_REFRESHMODE_PUSH       MI_T("PUSH")
#define EMPTY_STRING                        MI_T("")
#define DEVICE_NAME_SIZE                MAX_COMPUTERNAME_LENGTH+1 //Maximum computer name length possible is 15
#define TOKENIZED_OUTPUT_PADDING        50 //Padding required when outputs are tokenized

#define DEFAULT_DOWNLOADMANAGER MI_T("WebDownloadManager")
#define DSC_RESTART_SYSTEM_FLAG         1

#define LCM_SETFLAGS_DEFAULT            0
#define LCM_EXECUTE_SETONLY             (1 << 15)
#define LCM_SETFLAGS_SAVETOPENDINGONLY  (1 << 0)
#define LCM_SET_METACONFIG              (1 << 1)
#define LCM_SETFLAGS_ENABLEWHATIF       (1 << 2)
#define VALIDATE_REGISTRATION_INSTANCE  (1 << 3)
#define VALIDATE_DOCUMENT_INSTANCE      (1 << 4)
#define VALIDATE_METACONFIG_INSTANCE    (1 << 5)
#define LCM_EXECUTIONMODE_OFFLINE       (1 << 6)
#define LCM_EXECUTIONMODE_ONLINE        (1 << 7)
#define LCM_EXECUTE_TESTONLY            (1 << 8)
#define LCM_EXECUTE_APPLYNEWCONFIG      (1 << 27)

#define MODULEHANDLER_NOTLOADED     0
#define MODULEHANDLER_LOADED     1

#define MAX_MOFSIZE         (10*1024*1024) // Setting the Max Mof Size as 10 MB as per Bug # 298792

#define TIME_PER_SECONND 1000000 // 1 MicroSecond

/*Consistency Engine variables*/
#define TASK_AUTO 1
#define TASK_FORCE 2


/*PerformRequiredConfigurationChecks variables*/
#define TASK_REGULAR 1
#define TASK_REBOOT 2
#define TASK_BOOTSTRAP 3
#define DSC_CONFIGURATIONMODE_APPLYONLY MI_T("ApplyOnly")
#define DSC_CONFIGURATIONMODE_APPLYANDMONITOR MI_T("ApplyAndMonitor")
#define DSC_CONFIGURATIONMODE_APPLYANDAUTOCORRECT MI_T("ApplyAndAutoCorrect")
#define DSC_CONFIGURATIONMODE_MONITORONLY MI_T("MonitorOnly")
#define DEFAULT_RebootNodeIfNeeded MI_FALSE
#define DEFAULT_AllowModuleOverwrite MI_FALSE
#define DEFAULT_RefreshMode MI_T("PUSH")
#define DEFAULT_MinRefreshFrequencyMins 1
#define DEFAULT_MinRefreshFrequencyMinsString MI_T("1")
#define DEFAULT_MaxRefreshFrequencyMins 44640
#define DEFAULT_MaxRefreshFrequencyMinsString MI_T("44640")
#define DEFAULT_ConfigurationModeFrequencyMins 30
#define DEFAULT_ConfigurationModueFrequencyMinsString MI_T("a multiple of RefreshFrequencyMins")


#define DURATION_SIZE 11
// This is a mapping table between resourceId for resource and the function generated by the PAL layer.
// Some of the macro may appear irrlevant but they are not. It is needed to expand first and then concatinate.
// ## does not expand, hence expansion must happen before expanding ##. Extra redirection makes sure that
// expansion happens first.
#define GEN_CAT( locId) Intlstr_ ## locId
#define GEN_XCAT(locId) GEN_CAT( locId)
#define GEN_HASH_EXPAND(locId) locId
#define GEN_HASH(locId)  GEN_HASH_EXPAND(locId)
#define GEN_SUF(locId) GEN_XCAT(  GEN_HASH(locId)  )
#define GEN_FPTR(x)    (void*)x
#define GEN_XFPTR(x)  GEN_FPTR(x)

// This is used by PAL to find strings in dsccore.dll
#define INTLSTR_DOMAIN "dsccore"


#define Intlstr_Name(resourceId)    Intlstr_ ## resourceId

#define DEFAULT_ConfigurationMode DSC_CONFIGURATIONMODE_APPLYANDMONITOR
#define DEFAULT_DeleteCertificateOnInstallation MI_TRUE
#define DSC_PULL_DOWNLOADMANAGER_WEB MI_T("PsDesiredStateConfiguration")
#define MSFT_DSCPULL_CertificateID   MI_T("CertificateID")
#define MSFT_DSCPULL_SERVERURL   MI_T("ServerURL")
#define DSC_GETCONFIGURATION_FIRSTTIME 1
#define DSC_GETCONFIGURATION_REPEAT    2
#define DSC_REBOOT_GRACEPERIOD      5 
#define DSC_RESTART_BOOTUP_TASK MI_T("\\Microsoft\\Windows\\Desired State Configuration\\DSCRestartBootTask")
#define DSC_INDEX_OPTION_SHOULDPROCESS 3
#define DSC_INDEX_OPTION_CONFIRM 2    //This index in the context gets set to 1 if -confirm is used, set to 0 if whatif is used, and set to 2 if none of them is used.
#define DSC_CONFIRMOPTION_SET_VALUE 1    //This is the value at the confirm index, if the confirm option is set.

/*SQM DATA*/
#define SQM_MACHINEGLOBAL_SESSIONID 13238784    //Session ID for all machine global sessions, present in sqmteam documentation online
#define SQM_RESOURCECOUNT_DATAPOINTID 12401             //Datapoint ID for PSDSCResourceCount, newly created for DSC , as present in sqmteam documentation online.
#define SQM_INDEX_PROVIDERNAME 1                                //Provider name is the second column in the PSDSCResoururceCount stream datapoint, hence it is indexed as 1
#define SQM_INDEX_RESOURCECOUNT 0                               //The resource count is the first column in the datapoint, indexed as 0.
#define SQM_PARAMETER_SIZE 2                                    //Total number of columns in the stream datapoint


typedef MI_Instance* MI_InstancePtr;
typedef MI_InstancePtr* MI_InstancePtrPtr;


#define NUM_PATHS_TO_LOOK_FOR_PROVIDERS   2 //Look for native providers in both the configuration directory inside systemdir , and inside c:\programfiles (as defined below)

#define MAX_COMPUTERNAME_LENGTH 15
#define PATH_SEPARATOR                              MI_T("/")

#if defined(BUILD_OMS)
#define OAAS_KEY MI_T("oms.key")
#define OAAS_CERT MI_T("oms.crt")
#define OAAS_THUMBPRINT MI_T("oms.thumbprint")

#define DSC_CONFIG_DIRNAME MI_T("omsconfig")
#define CONFIGURATION_SYSTEMDIR_BASE CONFIG_SYSCONFDIR PATH_SEPARATOR DSC_CONFIG_DIRNAME
#define OMI_CONSISTENCY_TASKSCHEDULE_NAME CONFIG_BINDIR PATH_SEPARATOR MI_T("OMSConsistencyInvoker")
#define OAAS_KEYPATH MI_T("/etc/opt/microsoft/omsagent/certs/") OAAS_KEY
#define OAAS_CERTPATH MI_T("/etc/opt/microsoft/omsagent/certs/") OAAS_CERT
#define OAAS_THUMBPRINTPATH MI_T("/etc/opt/microsoft/omsagent/certs/") OAAS_THUMBPRINT
#else
#define OAAS_KEY MI_T("oaas.key")
#define OAAS_CERT MI_T("oaas.crt")
#define OAAS_THUMBPRINT MI_T("oaas.thumbprint")

#define DSC_CONFIG_DIRNAME MI_T("dsc")
#define CONFIGURATION_SYSTEMDIR_BASE CONFIG_SYSCONFDIR PATH_SEPARATOR DSC_CONFIG_DIRNAME
#define OMI_CONSISTENCY_TASKSCHEDULE_NAME CONFIG_BINDIR PATH_SEPARATOR MI_T("ConsistencyInvoker")
#define OAAS_KEYPATH CONFIG_CERTSDIR MI_T("/") OAAS_KEY
#define OAAS_CERTPATH CONFIG_CERTSDIR MI_T("/") OAAS_CERT
#define OAAS_THUMBPRINTPATH CONFIG_CERTSDIR MI_T("/") OAAS_THUMBPRINT
#endif

#define OMI_RELOAD_COMMAND MI_T("touch /var/opt/omi/omiusers/reload_dispatcher; sleep 5")
#define CONFIGURATION_SYSTEMDIR CONFIG_SYSCONFDIR PATH_SEPARATOR DSC_CONFIG_DIRNAME  MI_T("/configuration")
#define CONFIGURATION_PROGFILES CONFIG_DATADIR PATH_SEPARATOR DSC_CONFIG_DIRNAME MI_T("/configuration")
#define AGENTID_FILE_PATH CONFIG_SYSCONFDIR PATH_SEPARATOR DSC_CONFIG_DIRNAME "/agentid"
#define OMI_CONF_FILE_PATH CONFIG_SYSCONFDIR PATH_SEPARATOR DSC_CONFIG_DIRNAME PATH_SEPARATOR MI_T("dsc.conf")

#define CONFIGURATION_SCHEMA_SEARCH_PATH                  CONFIGURATION_SYSTEMDIR PATH_SEPARATOR MI_T("schema")
#define CONFIGURATION_PARTIALCONFIG_STORE               CONFIGURATION_SYSTEMDIR PATH_SEPARATOR MI_T("PartialConfigurations")

#define CONFIGURATION_BASESCHEMA_MOF_PATH                 CONFIGURATION_SYSTEMDIR PATH_SEPARATOR MI_T("baseregistration")
#define CONFIGURATION_REGINSTANCE_SEARCH_PATH             CONFIGURATION_SYSTEMDIR PATH_SEPARATOR MI_T("registration") 
#define CONFIGURATION_LOCATION                            CONFIGURATION_SYSTEMDIR
#define CONFIGURATION_MODULE_SEARCH_PATH                  CONFIGURATION_SYSTEMDIR PATH_SEPARATOR MI_T("registration") 
#define CONFIGURATION_LOCATION_BACKUP                     CONFIGURATION_SYSTEMDIR PATH_SEPARATOR MI_T("backup.mof")  
#define CONFIGURATION_LOCATION_CHECKSUM                   CONFIGURATION_SYSTEMDIR PATH_SEPARATOR MI_T("current.mof.checksum") 
#define CONFIGURATION_LOCATION_INTERNALSTATECACHE         CONFIGURATION_SYSTEMDIR PATH_SEPARATOR MI_T("DSCEngineCache.mof")  
#define BUILTIN_PROVIDER_CACHE                            CONFIGURATION_SYSTEMDIR PATH_SEPARATOR MI_T("BuiltinProvCache")  
#define PACKAGE_PROVIDER_CACHE                            CONFIGURATION_SYSTEMDIR PATH_SEPARATOR MI_T("BuiltinProvCache")  
#define CONFIGURATION_PROGFILES_SCHEMA_SEARCH_PATH        CONFIGURATION_PROGFILES PATH_SEPARATOR MI_T("schema")
#define CONFIGURATION_PROGFILES_REGINSTANCE_SEARCH_PATH   CONFIGURATION_PROGFILES PATH_SEPARATOR MI_T("registration")

/**************************************
    constants used by LCM
    ******************************** ***/

#define CONFIGURATION_LOCATION_TEMPFILE_PREFIX MI_T("tmp")    
#define CONFIGURATION_LOCATION_PENDINGTMP MI_T("Pending.mof.tmp")
#define CONFIGURATION_LOCATION_PENDING MI_T("Pending.mof")
#define CONFIGURATION_LOCATION_PARTIALBASEDOCUMENT MI_T("PartialConfigBaseDocumentInstances.mof")
#define CONFIGURATION_LOCATION_PARTIALBASEDOCUMENTTMP MI_T("PartialConfigBaseDocumentInstances.mof.tmp")
#define CONFIGURATION_LOCATION_PARTIALCONFIGURATIONS_STORE MI_T("PartialConfigurations")
#define CONFIGURATION_LOCATION_GET MI_T("Get.mof")
#define CONFIGURATION_LOCATION_INVENTORY MI_T("Inventory.mof")
#define CONFIGURATION_LOCATION_INVENTORY_REPORT MI_T("Inventory.xml")
#define CONFIGURATION_LOCATION_CURRENT MI_T("Current.mof")
#define CONFIGURATION_LOCATION_CURRENTCHECKSUM MI_T("Current.mof.checksum")
#define CONFIGURATION_LOCATION_PREVIOUS MI_T("Previous.mof")
#define CONFIGURATION_LOCATION_METACONFIG MI_T("MetaConfig.mof")
#define CONFIGURATION_LOCATION_METACONFIG_TMP MI_T("MetaConfig.tmp.mof")
#define CONFIGURATION_LOCATION_METACONFIG_BACKUP MI_T("MetaConfig.backup.mof")
#define CONFIGURATION_LOCATION_PULLRUNLOGFILE MI_T("PullRunLog.txt")
#define INTERNALSTATECACHE_CLASSNAME MI_T("DSC_InternalStateCache")
#define METACONFIG_CLASSNAME MI_T("MSFT_DSCMetaConfiguration")
#define MSFT_LOGRESOURCENAME MI_T("MSFT_LogResource")

#define MOF_EXTENSION MI_T(".mof")
#define MOFCHECKSUM_EXTENSION MI_T(".mof.checksum")
#define PARTIALCONFIG_SUFFIX MI_T("PartialConfiguration")

#define CONFIG_AGENT_APPLY_WAIT_SPIN_COUNT 5000
#define METACONFIG_MAX_BUFFER_SIZE 8192
#define TASKSCHEDULE_PROVDER_NAMESPACE MI_T("Root/Microsoft/Windows/TaskScheduler")
#define TASKSCHEDULE_PROVDER_NAME MI_T("PS_ScheduledTask")
#define TASKSCHEDULE_PROVDER_ENABLEMETHOD_NAME MI_T("EnableByName")
#define TASKSCHEDULE_PROVDER_DISABLEMETHOD_NAME MI_T("DisableByName")
#define TASKSCHEDULE_PROVDER_GETINFOBYNMAEMETHOD_NAME MI_T("GetInfoByName")
#define TASKSCHEDULE_PROVDER_PATH_NAME MI_T("TaskPath")
#define TASKSCHEDULE_PROVDER_NAME_NAME MI_T("TaskName")
#define DSC_TASKSCHEDULE_PATH MI_T("\\Microsoft\\Windows\\Desired State Configuration")
#define BOOT_TASKSCHEDULE_NAME MI_T("Boot")

#define OMI_RESOURCEMODULEMANAGER_CLASSNAME                         MI_T("OMI_ResourceModuleManager")
#define OMI_REPORTMANAGER_CLASSNAME                                 MI_T("OMI_ReportManager")
/* Error/Status Reporting */
#define REPORTING_SERIALIZEDERROR MI_T("CIMStatusCodeDescription")
#define REPORTING_ERRORSOURCE MI_T("ErrorSource")
#define REPORTING_RESOURCEID MI_T("ResourceId")
#define REPORTING_ERRORCODE MI_T("ErrorCode")
#define REPORTING_ERRORMESSAGE MI_T("ErrorMessage")
#define REPORTING_LOCALE MI_T("Locale")
#define REPORTING_ERRORCLASSNAME MI_T("MSFT_PSDSCError")
#define REPORTING_STATUSCLASSNAME MI_T("MSFT_PSDSCStatus")
#define REPORTING_CLASS MI_T("MSFT_PSDSCStatusReporting")
#define REPORTING_ERRORREPORTNAME   MI_T("ErrorReport")
#define REPORTING_STATUSREPORTNAME   MI_T("StatusReport")
#define REPORTING_JOBID MI_T("JobId")
#define REPORTING_STARTTIME MI_T("StartTime")
#define REPORTING_OPERATIONTYPE MI_T("OperationType")
#define REPORTING_CONFIGURATIONVERSION MI_T("ConfigurationVersion")
#define REPORTING_ENDTIME MI_T("EndTime")
#define REPORTING_NODENAME MI_T("NodeName")
#define REPORTING_IPADDRESS MI_T("IpAddress")
#define REPORTING_NUMBEROFRESOURCES MI_T("NumberOfResources")
#define REPORTING_RESOURCESINDESIREDSTATE MI_T("ResourcesInDesiredState")
#define REPORTING_RESOURCESNOTINDESIREDSTATE MI_T("ResourcesNotInDesiredState")
#define REPORTING_REPORTFORMATVERSION MI_T("ReportFormatVersion")

#define REPORTING_LCMVERSION MI_T("LcmVersion")
#define REPORTING_INTERNALERRORS MI_T("Errors")
/* Constants*/
#define REPORTING_DEFAULT_MESSAGE MI_T("Unknown")
#define REPORTING_TYPE_PSDSCRESOURCE MI_T("DSCPowershellResource")
#define REPORTING_TYPE_PSWMIRESOURCE MI_T("DSCWMIResource")
#define REPORTING_TYPE_DSCENGINERESOURCE MI_T("DSCEngine")

/* Agent Registration Payload */
#define AGENT_REGISTRATION_CLASS MI_T("MSFT_PSDSCAgentRegistration")

#define OMI_SERVER_PATH CONFIG_BINDIR PATH_SEPARATOR MI_T("omiserver")

#define TASK_PARAMETER_SC_DAILY MI_T("DAILY")
#define TASK_PARAMETER_DU_DAILY MI_T("24:00")
#define DSCCOMPUTERNAME MI_T("DSC_REMOTE_COMPUTERNAME")
#define DSCWHATIFENABLED MI_T("DSC_WHATIF_ENABLED")
#define DSC_JOBIDSTRING MI_T("DSC_JOBID_STRING")

#define REPORTFORMAT_VERSION_1_0                                                MI_T("1.0")
#define RETRY_LOOP_COUNT        10
#define RETRY_LOOP_SLEEP        500
#define CHECKSUM_SIZE 64
#define DEVICENAMESIZE MAX_COMPUTERNAME_LENGTH+1

#define LCM_STATUSCODE_READY 0
#define LCM_STATUSCODE_BUSY 1
#define LCM_STATUSCODE_REBOOT 2

#define LCM_STATUS_READY        MI_T("Ready")
#define LCM_STATUS_BUSY         MI_T("Busy")
#define LCM_STATUS_REBOOT       MI_T("PendingReboot")


/**************************************
    constants used by Pull Functionality
***************************************/

#define DEFAULT_PULL_REFRESH_FREQUENCY 60 //SECONDS    
#define PULL_STATUSCODE_OK           MI_T("OK")
#define PULL_STATUSCODE_RETRY        MI_T("RETRY")
#define PULL_STATUSCODE_GETCONFIG    MI_T("GETConfiguration")


/*OMI_BaseResource */

typedef struct _BaseResourceConfiguration
{
    const MI_Char *wszPropName;
    MI_Type propType ;
} BaseResourceConfiguration;

typedef struct _PropertyQualifier
{
    const MI_Char *wszPropName;
    const MI_Char *wszQualifierName;
} PropertyQualifier;

typedef struct _LCMProviderContext
{
    MI_Boolean bReportErrorsToServer;
    MI_Uint32 executionMode;
    void *context;
    MI_Uint32 messageOperation;//Start, failed, end
    MI_Uint32 messageItem;//test,get,resource
    const MI_Instance *metaConfig; //Read only meta Config.
    MI_Boolean bNotFirstTimeReport; //signifies if this is the first time report is being sent.
    MI_Serializer *serializer;
    void * registrationManager;
} LCMProviderContext;

MI_Char* DSC_strdup(MI_Char* s);

typedef struct _StatusReport_ResourceNotInDesiredState
{
    char * SourceInfo;
    char * ModuleName;
    char * DurationInSeconds;
    char * InstanceName;
    char * StartDate;
    char * ResourceName;
    char * ModuleVersion;
    char * RebootRequested;
    char * ResourceId;
    char * ConfigurationName;
    char * InDesiredState;

} StatusReport_ResourceNotInDesiredState;

StatusReport_ResourceNotInDesiredState * Construct_StatusReport_RNIDS(
    char* SourceInfo,
    char* ModuleName,
    char* DurationInSeconds,
    char* InstanceName,
    char* StartDate,
    char* ResourceName,
    char* ModuleVersion,
    char* RebootRequested,
    char* ResourceId,
    char* ConfigurationName,
    char* InDesiredState
    );

void Destroy_StatusReport_RNIDS(StatusReport_ResourceNotInDesiredState* ptr);

// Structres to represent the V2 pullserver response for GetAction
typedef struct GetActionConfigurationStatus
{
    MI_Char *ConfigurationName;
    MI_Char *Status;
}ConfigurationStatus;

typedef struct OverAllGetActionResponse
{
    MI_Char *NodeOverAllStatus;
    MI_Uint32 NumberOfConfiguration;
    ConfigurationStatus *Details;
}OverAllGetActionResponse;


/* TODO: remove
typedef struct _LCMProviderContext
{
    MI_Uint32 executionMode;
    void *context;
    MI_Uint32 messageOperation;//Start, failed, end
    MI_Uint32 messageItem;//test,get,resource
} LCMProviderContext;
*/

typedef struct _NativeResourceManager NativeResourceManager;

typedef struct _ProviderCallbackContext
{
    LCMProviderContext *lcmProviderContext;
    NativeResourceManager* nativeResourceManager;
    const MI_Char *resourceId;
} ProviderCallbackContext;

typedef struct _WriteMessageResource
{
    MI_Uint32 resId;
    const MI_Char *wszMessage;
} WriteMessageResource;


#define PROPERTY_BITMASK_READ           (1 << 0)
#define PROPERTY_BITMASK_WRITE          (1 << 1)
#define PROPERTY_BITMASK_KEY            (1 << 2)
#define PROPERTY_BITMASK_REQUIRED       (1 << 3)
#define PROPERTY_BITMASK_ALL            (1|2|4|8)


typedef struct _ModuleLoaderObject
{
    MI_Application *application;
    MI_Class **providerSchema;
    MI_Uint32 schemaCount;
    MI_Instance **registrationSchema;
    MI_Uint32 regisrationCount;
    MI_Uint32 *schemaToRegistrationMapping; // size is equal to schemaCount. If registration found value is index into registrationSchema otherwise -1.
    MI_Deserializer *deserializer;
    MI_OperationOptions *options;
    MI_OperationOptions *strictOptions;
} ModuleLoaderObject;

typedef struct _ClassContainer
{
    MI_Class **MiClasses;
    MI_Uint32 miClassCount;
} ClassContainer;

typedef struct _JobInformation
{
     MI_Char deviceName[DEVICE_NAME_SIZE];

}JobInformation;
void SetJobId();

void ResetJobId();

MI_Boolean IsConfirmUsed(_In_opt_ MI_Context* context);

void SetJobDeviceName();
const MI_Char * GetSchemaSearchPath();

const MI_Char * GetRegistrationInstanceSearchPath();

const MI_Char * GetSchemaSearchPathProgFiles();

const MI_Char * GetRegistrationInstanceSearchPathProgFiles();

const MI_Char * GetCoreSchemaPath();

void CleanUpClassCache(_Inout_ MI_ClassA *miClassArray);


MI_Result UpdateClassArray(_In_ MI_ClassA *inputClassArray,
                           _Inout_ MI_ClassA *outputClassArray,
                           _Outptr_result_maybenull_ MI_Instance **extendedError,
                           _In_ MI_Boolean bInputUsingSerializedAPI
                           );

MI_Result UpdateInstanceArray(_In_ MI_InstanceA *inputInstanceArray,
                              _Inout_ MI_InstanceA *outputInstanceArray,
                              _Outptr_result_maybenull_ MI_Instance **extendedError,
                              _In_ MI_Boolean bInputUsingSerializedAPI);

MI_Result UpdateInstanceArray(_In_ MI_InstanceA *inputInstanceArray,
                              _Inout_ MI_InstanceA *outputInstanceArray,
                              _Outptr_result_maybenull_ MI_Instance **extendedError,
                              _In_ MI_Boolean bInputUsingSerializedAPI);

void CleanUpInstanceCache(_Inout_ MI_InstanceA *instanceArray);

void CleanUpDeserializerClassCache(_Inout_ MI_ClassA *miClassArray);

void CleanUpDeserializerInstanceCache(_Inout_ MI_InstanceA *instanceArray);

void CleanUpGetCache(_Inout_ MI_InstanceA *instanceArray);

/*For Debugging purposes onlys*/
void PrintClass(_In_ MI_Class *miClass);

void SQMLogResourceCountData(_In_z_ const MI_Char* providerName,_In_ MI_Uint32 resourceCount);

MI_Result ReadFileContent(_In_z_ const MI_Char *pFileName,
        _Outptr_result_buffer_maybenull_(*pBufferSize) MI_Uint8 ** pBuffer, 
        _Out_ MI_Uint32 *pBufferSize,
        _Outptr_result_maybenull_ MI_Instance **cimErrorDetails);

const MI_Char * GetResourceId( _In_ MI_Instance *inst);

const MI_Char * GetSourceInfo( _In_ MI_Instance *inst);

const MI_Char * GetDownloadManagerName( _In_ MI_Instance *inst);

const MI_Char * GetErrorDetail( _In_ MI_Instance *inst);

void CleanupTempDirectory(_In_z_ MI_Char *mofFileName);

void GetResourceString( _In_ MI_Uint32 errorStringId, _Inout_ Intlstr *resStr);

MI_Result  GetCimError(MI_Uint32 hr , 
                                _Outptr_result_maybenull_ MI_Instance **cimErrorDetails,
                                _In_ MI_Uint32 errorStringId
                                );

_Always_(_Ret_range_(==, result))
MI_Result  GetCimMIError(MI_Result result ,
                                  _Outptr_result_maybenull_ MI_Instance **cimErrorDetails,
                                  _In_ MI_Uint32 errorStringId
                                  );

_Always_(_Ret_range_(==, result))
MI_Result GetCimMIError1Param(MI_Result result ,
                        _Outptr_result_maybenull_ MI_Instance **cimErrorDetails,
                        _In_ MI_Uint32 errorStringId,
                        _In_z_ const MI_Char * param1);

_Always_(_Ret_range_(==, result))
MI_Result GetCimMIError2Params(MI_Result result ,
                        _Outptr_result_maybenull_ MI_Instance **cimErrorDetails,
                        _In_ MI_Uint32 errorStringId,
                        _In_z_ const MI_Char * param1,
                        _In_z_ const MI_Char * param2);

_Always_(_Ret_range_(==, result))
MI_Result GetCimMIError3Params(MI_Result result ,
                        _Outptr_result_maybenull_ MI_Instance **cimErrorDetails,
                        _In_ MI_Uint32 errorStringId,
                        _In_z_ const MI_Char * param1,
                        _In_z_ const MI_Char * param2,
                        _In_z_ const MI_Char * param3
                        );

_Always_(_Ret_range_(==, result))
MI_Result GetCimMIError4Params(MI_Result result ,
                        _Outptr_result_maybenull_ MI_Instance **cimErrorDetails,
                        _In_ MI_Uint32 errorStringId,
                        _In_z_ const MI_Char * param1,
                        _In_z_ const MI_Char * param2,
                        _In_z_ const MI_Char * param3,
                        _In_z_ const MI_Char * param4
                        );

MI_Result  GetCimWin32Error(MI_Uint32 result ,
                      _Outptr_result_maybenull_ MI_Instance **cimErrorDetails,
                      _In_ MI_Uint32 errorStringId );

MI_Result GetCimWin32Error1Param(MI_Uint32 result ,
                        _Outptr_result_maybenull_ MI_Instance **cimErrorDetails,
                        _In_ MI_Uint32 errorStringId,
                        _In_z_ const MI_Char * param1);


MI_Result AppendWMIErrorWithResourceID(
                      _Inout_ MI_Instance *cimErrorDetails,
                      _In_z_ const MI_Char * resourceId
                      );

MI_Result AppendWMIError1ParamID(
                      _Inout_ MI_Instance *cimErrorDetails,
                      _In_ MI_Uint32 errorStringId
                      );

void RecursivelyDeleteDirectory(_In_z_ MI_Char *directoryPath);

MI_Result ResolvePath(_Outptr_opt_result_maybenull_z_ MI_Char **envResolvedPath, 
                      _Outptr_opt_result_maybenull_z_ MI_Char **searchPath, 
                      _In_z_ const MI_Char *envPath,
                      _In_z_ const MI_Char *searchPattern,
                      _Outptr_result_maybenull_ MI_Instance **extendedError);

/*Function to return true if we should use partial configurations instead of full. If shouldCheckPartialConfigDirectoryForFiles is set to true, then it will also check for non empty directory status before returning*/
MI_Boolean ShouldUsePartialConfigurations(_In_ MI_Instance*  metaConfigInstance,
        _In_ MI_Boolean shouldCheckPartialConfigDirectoryForFiles);

void InitLocTable();

MI_Result GetAgentInformation(
    _Inout_ MI_Instance** registrationPayload);

MI_Result UpdateMetaConfigWithAgentId(_In_z_ MI_Char *agentId, _Inout_ MI_Instance *metaConfigInstance);

MI_Result ShouldUseV1Protocol(
    _Inout_ MI_Boolean* isV1MetaConfig);

MI_Result StripBracesFromGuid(
    _In_z_ MI_Char* inputGuid,
    _Outptr_result_maybenull_z_ MI_Char** resultGuid,
    _Outptr_result_maybenull_ MI_Instance **cimErrorDetails);

MI_Datetime PalDatetimeToMiDatetime(_In_ PAL_Datetime inDatetime);

extern char g_currentError[5001];
extern StatusReport_ResourceNotInDesiredState * g_rnids;
extern MSFT_DSCMetaConfiguration *g_metaConfig;


#ifndef g_ConfigurationDetails

#define JOB_UUID_LENGTH 41*sizeof(MI_Char)
    typedef struct _ConfigurationDetails
    {
	MI_Char jobGuidString[JOB_UUID_LENGTH];
	MI_Boolean hasSetDetail;
    } ConfigurationDetails;

    extern ConfigurationDetails g_ConfigurationDetails;
#endif

<<<<<<< HEAD
#if defined(_MSC_VER)
     MI_Result MIResultFromHRESULT(HRESULT hr);
#endif

MI_Boolean IsDSCResource(_In_ MI_Instance *instance);

=======
>>>>>>> a5bdfe72
#endif<|MERGE_RESOLUTION|>--- conflicted
+++ resolved
@@ -892,13 +892,7 @@
     extern ConfigurationDetails g_ConfigurationDetails;
 #endif
 
-<<<<<<< HEAD
-#if defined(_MSC_VER)
-     MI_Result MIResultFromHRESULT(HRESULT hr);
-#endif
 
 MI_Boolean IsDSCResource(_In_ MI_Instance *instance);
 
-=======
->>>>>>> a5bdfe72
 #endif