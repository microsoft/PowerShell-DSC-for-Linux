--- conflicted
+++ resolved
@@ -4,11 +4,7 @@
 from subprocess import PIPE, Popen
 from sys        import exc_info, exit, version_info
 from traceback  import format_exc
-<<<<<<< HEAD
-from fcntl      import flock, LOCK_EX, LOCK_UN
-=======
 from fcntl      import flock, LOCK_EX, LOCK_UN, LOCK_NB
->>>>>>> 933b1843
 
 pathToCurrentScript = realpath(__file__)
 pathToCommonScriptsFolder = dirname(pathToCurrentScript)
@@ -68,26 +64,12 @@
     # Save the starting timestamp without milliseconds
     startDateTime = operationStatusUtility.get_current_time_no_ms()
 
-<<<<<<< HEAD
-    try:
-        if is_oms_config:
-=======
     if is_oms_config:
         try:
->>>>>>> 933b1843
             # Open the dsc host lock file. This also creates a file if it does not exist
             dschostlock_filehandle = open(dsc_host_lock_path, 'w')
             print("Opened the dsc host lock file at the path '" + dsc_host_lock_path + "'")
             
-<<<<<<< HEAD
-            # Acquire dsc host file lock
-            flock(dschostlock_filehandle, LOCK_EX)
-
-        p = subprocess.Popen(parameters, stdout=subprocess.PIPE, stderr=subprocess.PIPE)
-        stdout, stderr = p.communicate()
-    finally:
-        if is_oms_config:
-=======
             dschostlock_acquired = True
 
             # Acquire dsc host file lock
@@ -105,18 +87,14 @@
                 stdout = ''
                 stderr = ''
         finally:
->>>>>>> 933b1843
             # Release dsc host file lock
             flock(dschostlock_filehandle, LOCK_UN)
 
             # Close dsc host lock file handle
             dschostlock_filehandle.close()
-<<<<<<< HEAD
-=======
     else:
         p = Popen(parameters, stdout=PIPE, stderr=PIPE)
         stdout, stderr = p.communicate()
->>>>>>> 933b1843
 
     print(stdout)
 
