#!/usr/bin/python
import fileinput
import sys
import subprocess

from imp                import load_source
from os.path            import dirname, isfile, join, realpath
<<<<<<< HEAD
from fcntl              import flock, LOCK_EX, LOCK_UN
=======
from fcntl              import flock, LOCK_EX, LOCK_UN, LOCK_NB
>>>>>>> 933b1843

pathToCurrentScript = realpath(__file__)
pathToCommonScriptsFolder = dirname(pathToCurrentScript)

helperLibPath = join(pathToCommonScriptsFolder, 'helperlib.py')
helperlib = load_source('helperlib', helperLibPath)

if "omsconfig" in helperlib.DSC_SCRIPT_PATH:
    is_oms_config = True
else:
    is_oms_config = False

omi_bindir = "<CONFIG_BINDIR>"
omicli_path = omi_bindir + "/omicli"
dsc_host_base_path = '/opt/dsc'
dsc_host_path = join(dsc_host_base_path, 'bin/dsc_host')
dsc_host_output_path = join(dsc_host_base_path, 'output')
dsc_host_lock_path = join(dsc_host_base_path, 'dsc_host_lock')

parameters = []
if is_oms_config:
    parameters.append(dsc_host_path)
    parameters.append(dsc_host_output_path)
    parameters.append("RollBack")
else:
    parameters.append(omicli_path)
    parameters.append("iv")
    parameters.append("<DSC_NAMESPACE>")
    parameters.append("{")
    parameters.append("MSFT_DSCLocalConfigurationManager")
    parameters.append("}")
    parameters.append("RollBack")

<<<<<<< HEAD
try:
    if is_oms_config:
=======
if is_oms_config:
    try:
>>>>>>> 933b1843
        # Open the dsc host lock file. This also creates a file if it does not exist
        dschostlock_filehandle = open(dsc_host_lock_path, 'w')
        print("Opened the dsc host lock file at the path '" + dsc_host_lock_path + "'")
        
<<<<<<< HEAD
        # Acquire dsc host file lock
        flock(dschostlock_filehandle, LOCK_EX)

    p = subprocess.Popen(parameters, stdout=subprocess.PIPE, stderr=subprocess.PIPE)
    stdout, stderr = p.communicate()
finally:
    if is_oms_config:
        # Release dsc host file lock
        flock(dschostlock_filehandle, LOCK_UN)

        # Close dsc host lock file handle
        dschostlock_filehandle.close()
=======
        dschostlock_acquired = True

        # Acquire dsc host file lock
        try:
            flock(dschostlock_filehandle, LOCK_EX | LOCK_NB)
        except IOError:
            dschostlock_acquired = False
>>>>>>> 933b1843

        if dschostlock_acquired:
            p = subprocess.Popen(parameters, stdout=subprocess.PIPE, stderr=subprocess.PIPE)
            stdout, stderr = p.communicate()
            print(stdout)
        else:
            print("dsc host lock already acuired by a different process")
            stdout = ''
            stderr = ''
    finally:
        # Release dsc host file lock
        flock(dschostlock_filehandle, LOCK_UN)

        # Close dsc host lock file handle
        dschostlock_filehandle.close()
else:
    p = subprocess.Popen(parameters, stdout=subprocess.PIPE, stderr=subprocess.PIPE)
    stdout, stderr = p.communicate()

print(stdout)
print(stderr)<|MERGE_RESOLUTION|>--- conflicted
+++ resolved
@@ -5,11 +5,7 @@
 
 from imp                import load_source
 from os.path            import dirname, isfile, join, realpath
-<<<<<<< HEAD
-from fcntl              import flock, LOCK_EX, LOCK_UN
-=======
 from fcntl              import flock, LOCK_EX, LOCK_UN, LOCK_NB
->>>>>>> 933b1843
 
 pathToCurrentScript = realpath(__file__)
 pathToCommonScriptsFolder = dirname(pathToCurrentScript)
@@ -43,31 +39,12 @@
     parameters.append("}")
     parameters.append("RollBack")
 
-<<<<<<< HEAD
-try:
-    if is_oms_config:
-=======
 if is_oms_config:
     try:
->>>>>>> 933b1843
         # Open the dsc host lock file. This also creates a file if it does not exist
         dschostlock_filehandle = open(dsc_host_lock_path, 'w')
         print("Opened the dsc host lock file at the path '" + dsc_host_lock_path + "'")
         
-<<<<<<< HEAD
-        # Acquire dsc host file lock
-        flock(dschostlock_filehandle, LOCK_EX)
-
-    p = subprocess.Popen(parameters, stdout=subprocess.PIPE, stderr=subprocess.PIPE)
-    stdout, stderr = p.communicate()
-finally:
-    if is_oms_config:
-        # Release dsc host file lock
-        flock(dschostlock_filehandle, LOCK_UN)
-
-        # Close dsc host lock file handle
-        dschostlock_filehandle.close()
-=======
         dschostlock_acquired = True
 
         # Acquire dsc host file lock
@@ -75,7 +52,6 @@
             flock(dschostlock_filehandle, LOCK_EX | LOCK_NB)
         except IOError:
             dschostlock_acquired = False
->>>>>>> 933b1843
 
         if dschostlock_acquired:
             p = subprocess.Popen(parameters, stdout=subprocess.PIPE, stderr=subprocess.PIPE)
