--- conflicted
+++ resolved
@@ -171,75 +171,6 @@
         
         if is_oms_config:
             printVerboseMessage("Opened the dsc host lock file at the path '" + dsc_host_lock_path + "'")
-<<<<<<< HEAD
-
-        # Acquire inventory file lock
-        flock(inventorylock_filehandle, LOCK_EX)
-
-        # Acquire dsc host file lock
-        if is_oms_config:
-            flock(dschostlock_filehandle, LOCK_EX)
-
-        try:
-            system("rm -f " + dsc_reportdir + "/*")
-
-            # Save the starting timestamp without milliseconds
-            startDateTime = operationStatusUtility.get_current_time_no_ms()
-
-            process = Popen(parameters, stdout = PIPE, stderr = PIPE)
-            stdout, stderr = process.communicate()
-            retval = process.returncode
-
-            printVerboseMessage(stdout)
-
-            # Python 3 returns an empty byte array into stderr on success
-            if stderr == '' or (version_info >= (3, 0) and stderr.decode(encoding = 'UTF-8') == ''):
-                operationStatusUtility.write_success_to_status_file(operation)
-            else:
-                operationStatusUtility.write_failure_to_status_file(operation, startDateTime, stderr)
-                printVerboseMessage(stderr)
-
-            # Combine reports together
-            reportFiles = listdir(dsc_reportdir)
-
-            final_xml_report = '<INSTANCE CLASSNAME="Inventory"><PROPERTY.ARRAY NAME="Instances" TYPE="string" EmbeddedObject="object"><VALUE.ARRAY>'
-            values = []
-            for reportFileName in reportFiles:
-                reportFilePath = join(dsc_reportdir, reportFileName)
-
-                if not isfile(reportFilePath):
-                    continue
-                report = parse(reportFilePath)
-                for valueNode in report.getElementsByTagName('VALUE'):
-                    values.append(valueNode.toxml())
-
-            final_xml_report = final_xml_report + "".join(values) + "</VALUE.ARRAY></PROPERTY.ARRAY></INSTANCE>"
-
-            # Ensure temporary inventory report file permission is set correctly before opening
-            operationStatusUtility.ensure_file_permissions(temp_report_path, '644')
-
-            tempReportFileHandle = open(temp_report_path, 'w')
-            try:
-                tempReportFileHandle.write(final_xml_report)
-            finally:
-                tempReportFileHandle.close()
-
-            # Ensure temporary inventory report file permission is set correctly after opening
-            operationStatusUtility.ensure_file_permissions(temp_report_path, '644')
-
-            system("rm -f " + dsc_reportdir + "/*")
-            move(temp_report_path, report_path)
-
-            # Ensure inventory report file permission is set correctly
-            operationStatusUtility.ensure_file_permissions(report_path, '644')
-        finally:
-            # Release inventory file lock
-            flock(inventorylock_filehandle, LOCK_UN)
-
-            # Release dsc host file lock
-            if is_oms_config:
-                flock(dschostlock_filehandle, LOCK_UN)
-=======
 
         retVal = 0
         inventorylock_acquired = True
@@ -319,7 +250,6 @@
                     # Release dsc host file lock
                     if is_oms_config:
                         flock(dschostlock_filehandle, LOCK_UN)
->>>>>>> 933b1843
     finally:
         # Close inventory lock file handle
         inventorylock_filehandle.close()
