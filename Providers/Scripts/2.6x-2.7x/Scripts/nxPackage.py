#!/usr/bin/env python
# ===================================
# Copyright (c) Microsoft Corporation. All rights reserved.
# See license.txt for license information.
# ===================================
from __future__ import print_function
from __future__ import with_statement
from contextlib import contextmanager

import subprocess
import os
import sys
import time
import imp
import urllib2
import copy
<<<<<<< HEAD
=======
import fnmatch
>>>>>>> 83c5d582
apt = None
rpm = None
try:
    import apt
except:
    pass
if apt is None:
    try:
        import rpm
    except:
        pass
protocol = imp.load_source('protocol', '../protocol.py')
nxDSCLog = imp.load_source('nxDSCLog', '../nxDSCLog.py')
LG = nxDSCLog.DSCLog

# [ClassVersion("1.0.0"),FriendlyName("nxPackage"),SupportsInventory()]
# class MSFT_nxPackageResource : OMI_BaseResource
# {
#   [write,ValueMap{"Present", "Absent"},Values{"Present", "Absent"}] string Ensure;
#   [write,ValueMap{"Yum", "Apt", "Zypper"},Values{"Yum", "Apt", "Zypper"}] string PackageManager;
#   [Key,InventoryFilter] string Name;
#   [write] string FilePath;
#   [write] Boolean PackageGroup;
#   [write] string Arguments;
#   [write] uint32 ReturnCode;
#   [read] string PackageDescription;
#   [read] string Publisher;
#   [read] string InstalledOn;
#   [read] uint32 Size;
#   [read] string Version;
#   [read] boolean Installed;
#   [read] string Architecture;
 
# };

cache_file_dir = '/var/opt/microsoft/dsc/cache/nxPackage'
global show_mof
show_mof = False


def init_vars(Ensure, PackageManager, Name, FilePath, PackageGroup, Arguments, ReturnCode):
    if Ensure is not None and Ensure != '':
        Ensure = Ensure.encode('ascii', 'ignore').lower()
    else:
        Ensure = 'present'
    if PackageManager is not None:
        PackageManager = PackageManager.encode('ascii', 'ignore').lower()
    else:
        PackageManager = ''
    if Name is not None:
        Name = Name.encode('ascii', 'ignore')
    else:
        Name = ''
    if FilePath is not None:
        FilePath = FilePath.encode('ascii', 'ignore')
    else:
        FilePath = ''
    if PackageGroup is None:
        PackageGroup = False
    if Arguments is not None:
        Arguments = Arguments.encode('ascii', 'ignore')
    else:
        Arguments = ''
    if ReturnCode is None:
        ReturnCode = 0
    return Ensure, PackageManager, Name, FilePath, PackageGroup, Arguments, ReturnCode


def Set_Marshall(Ensure, PackageManager, Name, FilePath, PackageGroup, Arguments, ReturnCode):
    (Ensure, PackageManager, Name, FilePath, PackageGroup, Arguments, ReturnCode) = init_vars(
        Ensure, PackageManager, Name, FilePath, PackageGroup, Arguments, ReturnCode)
    retval = Set(Ensure, PackageManager, Name,
                 FilePath, PackageGroup, Arguments, ReturnCode)
    sys.stdin.flush()
    sys.stderr.flush()
    sys.stdout.flush()
    return retval


def Test_Marshall(Ensure, PackageManager, Name, FilePath, PackageGroup, Arguments, ReturnCode):
    (Ensure, PackageManager, Name, FilePath, PackageGroup, Arguments, ReturnCode) = init_vars(
        Ensure, PackageManager, Name, FilePath, PackageGroup, Arguments, ReturnCode)
    retval = Test(Ensure, PackageManager, Name,
                  FilePath, PackageGroup, Arguments, ReturnCode)
    sys.stdin.flush()
    sys.stderr.flush()
    sys.stdout.flush()
    return retval


def Get_Marshall(Ensure, PackageManager, Name, FilePath, PackageGroup, Arguments, ReturnCode):
    arg_names = list(locals().keys())
    (Ensure, PackageManager, Name, FilePath, PackageGroup, Arguments, ReturnCode) = init_vars(
        Ensure, PackageManager, Name, FilePath, PackageGroup, Arguments, ReturnCode)
    retval = 0
    retval, PackageManager, PackageDescription, Publisher, InstalledOn, Size, Version, Installed, Architecture = Get(
        Ensure, PackageManager, Name, FilePath, PackageGroup, Arguments, ReturnCode)
    sys.stdin.flush()
    sys.stderr.flush()
    sys.stdout.flush()
    Ensure = protocol.MI_String(Ensure)
    PackageManager = protocol.MI_String(PackageManager)
    Name = protocol.MI_String(Name)
    FilePath = protocol.MI_String(FilePath)
    PackageGroup = protocol.MI_Boolean(PackageGroup)
    Arguments = protocol.MI_String(Arguments)
    ReturnCode = protocol.MI_Uint32(ReturnCode)
    PackageDescription = protocol.MI_String(PackageDescription)
    Publisher = protocol.MI_String(Publisher)
    InstalledOn = protocol.MI_String(InstalledOn)
    Architecture = protocol.MI_String(Architecture)
    Size = protocol.MI_Uint32(int(Size))
    Version = protocol.MI_String(Version)
    Installed = protocol.MI_Boolean(Installed)
    arg_names.append('PackageDescription')
    arg_names.append('Publisher')
    arg_names.append('InstalledOn')
    arg_names.append('Size')
    arg_names.append('Version')
    arg_names.append('Installed')
    arg_names.append('Architecture')
    retd = {}
    ld = locals()
    for k in arg_names:
        retd[k] = ld[k]
    return retval, retd

def Inventory_Marshall(Ensure, PackageManager, Name, FilePath, PackageGroup, Arguments, ReturnCode):
    retval = 0
    sys.stdin.flush()
    sys.stderr.flush()
    sys.stdout.flush()
    (Ensure, PackageManager, Name, FilePath, PackageGroup, Arguments, ReturnCode) = init_vars(
        Ensure, PackageManager, Name, FilePath, PackageGroup, Arguments, ReturnCode)
    retval, pkgs = GetAll(Ensure, PackageManager, Name,
                   FilePath, PackageGroup, Arguments, ReturnCode)
    for p in pkgs:
        p['Ensure'] = protocol.MI_String('present')
        p['PackageManager'] = protocol.MI_String(PackageManager)
        p['Name'] = protocol.MI_String(p['Name'])
        p['FilePath'] = protocol.MI_String('')
        p['PackageGroup'] = protocol.MI_Boolean(False)
        p['Arguments'] = protocol.MI_String(Arguments)
        p['ReturnCode'] = protocol.MI_Uint32(0)
        p['PackageDescription'] = protocol.MI_String(p['PackageDescription'])
        p['Publisher'] = protocol.MI_String(p['Publisher'])
        p['InstalledOn'] = protocol.MI_String(p['InstalledOn'])
        p['Architecture'] = protocol.MI_String(p['Architecture'])
        p['Size'] = protocol.MI_Uint32(int(p['Size']))
        p['Version'] = protocol.MI_String(p['Version'])
        p['Installed'] = protocol.MI_Boolean(True)
    Inventory=protocol.MI_InstanceA(pkgs)
    retd = {}
    retd["__Inventory"] = Inventory
    return retval, retd

#
# Begin user defined DSC functions
#

def GetPackageSystem():
    ret = None
    for b in ('dpkg', 'rpm'):
        code, out = RunGetOutput('which ' + b, False, False)
        if code is 0:
            ret = b
            break
    return ret


def GetPackageManager():
    ret = None
    # choose default - almost surely one will match.
    for b in ('apt-get', 'zypper', 'yum'):
        code, out = RunGetOutput('which ' + b, False, False)
        if code is 0:
            ret = b
            if ret == 'apt-get':
                ret = 'apt'
            break
    return ret


def ParseArguments(a):
    program_arg = ''
    cmd_arg = ''
    if len(a) > 1:
        if '|' in a:
            program_arg, cmd_arg = a.split('|')
        else:
            program_arg = a
    return program_arg, cmd_arg


class Params:

    def __init__(self, Ensure, PackageManager, Name, FilePath, PackageGroup, Arguments, ReturnCode):

        if not ("present" in Ensure or "absent" in Ensure):
            print(
                'ERROR: Param Ensure must be "Present" or "Absent".', file=sys.stdout)
            LG().Log(
                'ERROR', 'ERROR: Param Ensure must be "Present" or "Absent".')
            raise Exception('BadParameter')
        if len(PackageManager) > 0:
            if not ("yum" in PackageManager or "apt" in PackageManager or "zypper" in PackageManager):
                print(
                    'ERROR: Param PackageManager values are "Yum", "Apt", or "Zypper".', file=sys.stdout)
                LG().Log(
                    'ERROR', 'ERROR: Param PackageManager values are "Yum", "Apt", or "Zypper".')
                raise Exception('BadParameter')
        if len(Name) < 1 and len(FilePath) < 1:
            print(
                'ERROR: Param Name or FilePath must be set.', file=sys.stdout)
            LG().Log('ERROR', 'ERROR: Param Name or FilePath must be set.')
            raise Exception('BadParameter')
        if len(Name) > 0 and len(FilePath) > 0:
            print('Ignoring Name because FilePath is set.', file=sys.stdout)
            LG().Log('INFO', 'Ignoring Name because FilePath is set.')
        print('PackageGroup value is ' + repr(PackageGroup), file=sys.stdout)
        LG().Log('INFO',  'PackageGroup value is ' + repr(PackageGroup))
        print('PackageGroup type is ' +
              repr(type(PackageGroup)), file=sys.stdout)
        LG().Log('INFO', 'PackageGroup type is ' + repr(type(PackageGroup)))
        if not (True is PackageGroup or False is PackageGroup):
            print(
                'ERROR: Param PackageGroup must be true or false.', file=sys.stdout)
            LG().Log(
                'ERROR', 'ERROR: Param PackageGroup must be true or false.')
            raise Exception('BadParameter')

        self.Ensure = Ensure
        self.PackageManager = PackageManager
        self.Name = Name
        self.FilePath = FilePath
        self.PackageGroup = PackageGroup
        self.Arguments, self.CommandArguments = ParseArguments(Arguments)
        self.ReturnCode = ReturnCode
        self.PackageDescription = ''
        self.Publisher = ''
        self.InstalledOn = ''
        self.Size = 0
        self.Version = ''
        self.Installed = ''
        self.Architecture = ''
        self.PackageSystem = ''

        self.PackageSystem = GetPackageSystem()

        if len(self.PackageManager) < 1:
            self.PackageManager = GetPackageManager()

        if len(self.PackageManager) < 1 or len(self.PackageSystem) < 1:
            print(
                "ERROR: Unable to locate any of 'zypper', 'yum', 'apt-get', 'rpm' or 'dpkg' .", file=sys.stdout)
            LG().Log(
                'ERROR', "ERROR: Unable to locate any of 'zypper', 'yum', 'apt-get', 'rpm' or 'dpkg' .")
            raise Exception('BadParameter')
        self.LocalPath = ''
        self.cmds = {}
        self.cmds['dpkg'] = {}
        self.cmds['rpm'] = {}
        self.cmds['apt'] = {}
        self.cmds['yum'] = {}
        self.cmds['zypper'] = {}
        self.cmds['dpkg']['present'] = 'DEBIAN_FRONTEND=noninteractive dpkg % -i '
        self.cmds['dpkg']['absent'] = 'DEBIAN_FRONTEND=noninteractive dpkg % -r '
        self.cmds['dpkg'][
            'stat'] = "dpkg-query -W -f='${Description}|${Maintainer}|'Unknown'|${Installed-Size}|${Version}|${Status}|${Architecture}\n' "
        self.cmds['dpkg'][
<<<<<<< HEAD
            'stat_all'] = "dpkg-query -W -f='${Name}|${Description}|${Maintainer}|'Unknown'|${Installed-Size}|${Version}|${Status}|${Architecture}\n@@' "
=======
            'stat_all'] = "dpkg-query -W -f='${Package}|${Description}|${Maintainer}|'Unknown'|${Installed-Size}|${Version}|${Status}|${Architecture}\n@@' "
>>>>>>> 83c5d582
        self.cmds['dpkg']['stat_group'] = None
        self.cmds['rpm']['present'] = 'rpm % -i '
        self.cmds['rpm']['absent'] = 'rpm % -e '
        self.cmds['rpm'][
            'stat'] = 'rpm -q --queryformat "%{SUMMARY}|%{PACKAGER}|%{INSTALLTIME}|%{SIZE}|%{VERSION}|installed|%{ARCH}\n" '
        self.cmds['rpm'][
<<<<<<< HEAD
            'stat_all'] = 'rpm -q --queryformat "%{NAME}|%{SUMMARY}|%{PACKAGER}|%{INSTALLTIME}|%{SIZE}|%{VERSION}|installed|%{ARCH}\n@@" '
=======
            'stat_all'] = 'rpm -qa --queryformat "%{NAME}|%{SUMMARY}|%{PACKAGER}|%{INSTALLTIME}|%{SIZE}|%{VERSION}|installed|%{ARCH}\n@@" '
>>>>>>> 83c5d582
        self.cmds['rpm']['stat_group'] = None
        self.cmds['apt'][
            'present'] = 'DEBIAN_FRONTEND=noninteractive apt-get % install ^ --allow-unauthenticated --yes '
        self.cmds['apt'][
            'absent'] = 'DEBIAN_FRONTEND=noninteractive apt-get % remove ^ --allow-unauthenticated --yes '
        self.cmds['apt']['stat'] = self.cmds['dpkg']['stat']
        self.cmds['apt']['stat_all'] = self.cmds['dpkg']['stat_all']
        self.cmds['apt']['stat_group'] = None
        self.cmds['yum']['present'] = 'yum -y % install ^ '
        self.cmds['yum']['absent'] = 'yum -y % remove ^ '
        self.cmds['yum']['grouppresent'] = 'yum -y % groupinstall ^ '
        self.cmds['yum']['groupabsent'] = 'yum -y % groupremove ^ '
        self.cmds['yum'][
            'stat_group'] = 'yum grouplist '  # the group mode is implemented when using YUM only.
        self.cmds['yum']['stat'] = self.cmds['rpm']['stat']
        self.cmds['yum']['stat_all'] = self.cmds['rpm']['stat_all']
        self.cmds['zypper']['present'] = 'zypper --non-interactive % install ^'
        self.cmds['zypper']['absent'] = self.cmds['rpm']['absent']
        self.cmds['zypper']['stat'] = self.cmds['rpm']['stat']
        self.cmds['zypper']['stat_all'] = self.cmds['rpm']['stat_all']
        self.cmds['zypper']['stat_group'] = None
        if self.PackageGroup is True:
            if self.cmds[self.PackageManager]['stat_group'] is None:
                print('ERROR.  PackageGroup is not valid for ' +
                      self.PackageManager, file=sys.stdout)
                LG().Log(
                    'ERROR', 'ERROR.  PackageGroup is not valid for ' + self.PackageManager)
                raise Exception('BadParameter')
            if len(self.FilePath) > 0:
                print(
                    'ERROR.  PackageGroup cannot be True if FilePath is set.', file=sys.stdout)
                LG().Log(
                    'ERROR', 'ERROR.  PackageGroup cannot be True if FilePath is set.')
                raise Exception('BadParameter')


def SetShowMof(a):
    global show_mof
    show_mof = a


def ShowMof(op, Ensure, PackageManager, Name, FilePath, PackageGroup, Arguments, ReturnCode):
    if not show_mof:
        return
    mof = '\n'
    mof += op + ' nxPackage MyPackage \n'
    mof += '{\n'
    mof += '    Name = "' + Name + '"\n'
    mof += '    Ensure = "' + Ensure + '"\n'
    mof += '    PackageManager = "' + PackageManager + '"\n'
    mof += '    FilePath = "' + FilePath + '"\n'
    mof += '    PackageGroup = "' + str(PackageGroup) + '"\n'
    mof += '    Arguments = "' + Arguments + '"\n'
    mof += '    ReturnCode = ' + str(ReturnCode) + '\n'
    mof += '}\n'
    f = open('./test_mofs.log', 'a')
    print(mof, file=f)
    f.close()


def IsPackageInstalled(p):
    out = ''
    if p is None:
        return False, out
    if len(p.FilePath) > 0 and '://' in p.FilePath:  # its a remote - try to file get name from cache
        if ReadCacheInfo(p) is False:
            return False, out
    elif len(p.FilePath) > 0 and os.path.exists(p.FilePath) is True:  # FilePath
        if apt is not None and os.path.splitext(p.FilePath)[-1] == '.deb':
            from apt.debfile import DebPackage
            pkg = DebPackage(p.FilePath)
            p.Name = pkg.pkgname
        elif rpm is not None and os.path.splitext(p.FilePath)[-1] == '.rpm':
            with open(p.FilePath, 'r') as F:
                ts = rpm.TransactionSet()
                ts.setVSFlags(-1)
                try:
                    pkg = ts.hdrFromFdno(F.fileno())
                except rpm.error, e:
                    print(repr(e))
                    LG().Log('ERROR', repr(e))
                    pkg = None
            if pkg is None:
                return False, out
            p.Name = pkg.dsOfHeader().N()
    if len(p.Name) < 1:
        return False, out

    if p.PackageGroup is True:
        if p.cmds[p.PackageManager]['stat_group'] is not None:
            cmd = p.cmds[p.PackageManager]['stat_group'] + '"' + p.Name + '"'
        else:
            print('ERROR.  PackageGroup is not valid for ' +
                  p.PackageManager, file=sys.stdout)
            LG().Log(
                'ERROR', 'ERROR.  PackageGroup is not valid for ' + p.PackageManager)
            return False, out
    else:
        cmd = 'LANG=en_US.UTF8 ' + p.cmds[p.PackageManager]['stat'] + p.Name
    code, out = RunGetOutput(cmd, False)
    if p.PackageGroup is True:  # implemented for YUM only.
        if 'Installed' in out:
            return True, out
        else:
            return False, out
    # regular packages
    print('check installed:' + out)
    LG().Log('INFO',  'check installed:' + out)
    if code is 0:
        if 'deinstall' in out or 'not-installed' in out:
            code = 1
    if code is not int(p.ReturnCode):
        return False, out
    return True, out


def ParseInfo(p, info):
    p.PackageDescription = ''
    p.Publisher = ''
    p.InstalledOn = ''
    p.Size = '0'
    p.Version = ''
    p.Installed = False
    p.Architecture = ''
    if len(info) > 1:
        f = info.split('|')
        if len(f) is 6:
            p.PackageDescription = f[0]
            p.Publisher = f[1]
            p.InstalledOn = f[2]
            if not p.InstalledOn.isalnum():
                p.InstalledOn = time.gmtime(int(p.InstalledOn))
            if len(f[3]) > 0:
                p.Size = f[3]
            p.Version = f[4]
            p.Installed = ('install' in f[5])
            p.Architecture = f[6]

        if len(f) is not 6:
            print('ERROR.   ' + p.PackageManager, file=sys.stdout)
            LG().Log('ERROR', 'ERROR.   ' + p.PackageManager)


<<<<<<< HEAD
def ParseAllInfo(info):
=======
def ParseAllInfo(info,p):
>>>>>>> 83c5d582
    pkg_list=[]
    d={}
    if len(info) < 1 or  '@@' not in info:
        return pkg_list
    for pkg in info.split('@@'):
        d['PackageDescription'] = ''
        d['Publisher'] = ''
        d['InstalledOn'] = ''
        d['Size'] = '0'
        d['Version'] = ''
        d['Installed'] = False
        d['Architecture'] = ''
        if len(pkg) > 1:
                f = pkg.split('|')
                if len(f) is 8:
                    d['Name'] = f[0]
<<<<<<< HEAD
=======
                    if len(p.Name) and not fnmatch.fnmatch(d['Name'],p.Name):
                        continue
>>>>>>> 83c5d582
                    d['PackageDescription'] = f[1]
                    d['Publisher'] = f[2]
                    d['InstalledOn'] = f[3]
                    if not d['InstalledOn'].isalnum():
                        d['InstalledOn'] = time.gmtime(int(d['InstalledOn']))
                    if len(f[4]) > 0:
                        d['Size'] = f[4]
                    d['Version'] = f[5]
                    d['Installed'] = ('install' in f[6])
                    d['Architecture'] = f[7]
                if len(f) is not 8:
                    print('ERROR in ParseAll.', file=sys.stdout)
                    LG().Log('ERROR', 'ERROR in ParseAll.')
                pkg_list.append(copy.deepcopy(d))
    return pkg_list

def DoEnableDisable(p):
    # if the path is set, use the path and self.PackageSystem
    cmd = ""
    if len(p.FilePath) > 1 and 'present' in p.Ensure:  # don't use the path unless installing
        if '://' in p.FilePath and p.LocalPath == '':  # its a remote file
            ret = 0
            ret = GetRemoteFile(p)
            if ret is not 0:
                p.LocalPath = ""
                raise Exception(
                    'Unable to retrieve remote resource ' + p.FilePath + ' Error is ' + str(ret))
            else:
                p.FilePath = p.LocalPath

        if not os.path.isfile(p.FilePath):
            print('ERROR.   File ' + p.FilePath +
                  ' not found.', file=sys.stdout)
            LG().Log('ERROR', 'ERROR.   File ' + p.FilePath + ' not found.')
            return False, ""
        cmd = p.cmds[p.PackageSystem][p.Ensure] + ' ' + p.FilePath
        cmd = cmd.replace('%', p.Arguments)
    elif p.PackageGroup is True:
        if p.cmds[p.PackageManager].has_key('group' + p.Ensure):
            cmd = p.cmds[p.PackageManager][
                'group' + p.Ensure] + '"' + p.Name + '"'
        else:
            print('Error: Group mode not implemented for ' +
                  p.PackageManager, file=sys.stdout)
            LG().Log(
                'ERROR', 'Error: Group mode not implemented for ' + p.PackageManager)
            return False, 'Error: Group mode not implemented for ' + p.PackageManager
    else:
        cmd = 'LANG=en_US.UTF8 ' + p.cmds[p.PackageManager][p.Ensure] + ' ' + p.Name
    cmd = cmd.replace('%', p.Arguments)
    cmd = cmd.replace('^', p.CommandArguments)
    code, out = RunGetOutput(cmd, False)
    if len(p.LocalPath) > 1:  # create cache entry and remove the tmp file
        WriteCacheInfo(p)
        RemoveFile(p.LocalPath)
    if p.PackageManager == 'yum' and ( 'No Match for argument: ' + p.Name in out or 'Nothing to do' in out ): # yum returns 0 on unknown package  
        return False, out
    if p.PackageManager == 'zypper' and "package '" + p.Name + "' not found" in out: # zypper returns 0 on unknown package
        return False, out
    if code is not int(p.ReturnCode):
        return False, out
    return True, out


def WriteCacheInfo(p):
    if not os.path.isdir(cache_file_dir):
        if MakeDirs(cache_file_dir) is not None:
            return False
    if len(p.LocalPath) < 1:
        return False
    if apt is not None and os.path.splitext(p.LocalPath)[-1] == '.deb':
        from apt.debfile import DebPackage
        try:
            pkg = DebPackage(p.LocalPath)
        except:
            print("Exception opening file " + p.LocalPath, file=sys.stderr)
            LG().Log('ERROR',  "Exception opening file " + p.LocalPath)
            return False
        p.Name = pkg.pkgname
    elif rpm is not None and os.path.splitext(p.LocalPath)[-1] == '.rpm':
            with opened_w_error(p.LocalPath, 'r') as (F, error):
                if error:
                    print(
                        "Exception opening file " + p.LocalPath, file=sys.stderr)
                    LG().Log('ERROR',  "Exception opening file " + p.LocalPath)
                    return False
                ts = rpm.TransactionSet()
                ts.setVSFlags(-1)
                try:
                    pkg = ts.hdrFromFdno(F.fileno())
                except rpm.error, e:
                    print(repr(e))
                    LG().Log('ERROR',  repr(e))
                    pkg = None
            if pkg is None:
                return False
            p.Name = pkg.dsOfHeader().N()
    if len(p.Name) < 1:
        return False
    cache_file_path = cache_file_dir + '/' + os.path.basename(p.LocalPath)
    with opened_w_error(cache_file_path, 'w+') as (F, error):
        if error:
            print("Exception creating cache file " + cache_file_path + " Error Code: " +
                  str(error.errno) + " Error: " + error.message + error.strerror, file=sys.stderr)
            LG().Log('ERROR',  "Exception creating cache file " + cache_file_path +
                     " Error Code: " + str(error.errno) + " Error: " + error.message + error.strerror)
            return False
        F.write(p.Name + '\n')
        F.close()
    return True


def ReadCacheInfo(p):
    cache_file_path = cache_file_dir + '/' + os.path.basename(p.FilePath)
    if not os.path.isfile(cache_file_path):
        return False
    with opened_w_error(cache_file_path, 'r') as (F, error):
        if error:
            print("Exception opening cache file " + cache_file_path + " Error Code: " +
                  str(error.errno) + " Error: " + error.message + error.strerror, file=sys.stderr)
            LG().Log('ERROR',  "Exception creating cache file " + cache_file_path +
                     " Error Code: " + str(error.errno) + " Error: " + error.message + error.strerror)
            return False
        t = F.read()
        F.close()
        if len(t) < 2:
            return False
        p.Name = t.strip()
    return True


def Set(Ensure, PackageManager, Name, FilePath, PackageGroup, Arguments, ReturnCode):
    ShowMof('SET', Ensure, PackageManager, Name,
            FilePath, PackageGroup, Arguments, ReturnCode)
    try:
        p = Params(Ensure, PackageManager, Name,
                   FilePath, PackageGroup, Arguments, ReturnCode)
    except Exception, e:
        print('ERROR - Unable to initialize nxPackageProvider.  ' +
              e.message, file=sys.stdout)
        LG().Log(
            'ERROR', 'ERROR - Unable to initialize nxPackageProvider. ' + e.message)
        return [-1]
    installed, out = IsPackageInstalled(p)
    if (installed and Ensure == 'present') or (not installed and Ensure == 'absent'):  # Nothing to do
        return [0]

    result, out = DoEnableDisable(p)
    if result is False:
        op = ''
        if Ensure == 'present':
            op = 'Install'
        else:
            op = 'Un-install'
        print('Failed to ' + op + ' ' + p.Name +
              ' output for command was: ' + out)
        LG().Log('ERROR', 'Failed to ' + op + ' ' +
                 p.Name + ' output for command was: ' + out)
        return [-1]
    return [0]


def Test(Ensure, PackageManager, Name, FilePath, PackageGroup, Arguments, ReturnCode):
    ShowMof('TEST', Ensure, PackageManager, Name,
            FilePath, PackageGroup, Arguments, ReturnCode)
    try:
        p = Params(Ensure, PackageManager, Name,
                   FilePath, PackageGroup, Arguments, ReturnCode)
    except Exception, e:
        print('ERROR - Unable to initialize nxPackageProvider.  ' +
              e.message, file=sys.stdout)
        LG().Log(
            'ERROR', 'ERROR - Unable to initialize nxPackageProvider. ' + e.message)
        return [-1]
    installed, out = IsPackageInstalled(p)
    if (installed and Ensure == 'present') or (not installed and Ensure == 'absent'):
        return [0]
    return [-1]


def Get(Ensure, PackageManager, Name, FilePath, PackageGroup, Arguments, ReturnCode):
    retval = -1
    installed = False
    ShowMof('GET', Ensure, PackageManager, Name,
            FilePath, PackageGroup, Arguments, ReturnCode)
    try:
        p = Params(Ensure, PackageManager, Name,
                   FilePath, PackageGroup, Arguments, ReturnCode)
    except Exception, e:
        print('ERROR - Unable to initialize nxPackageProvider.  ' +
              e.message, file=sys.stdout)
        LG().Log(
            'ERROR', 'ERROR - Unable to initialize nxPackageProvider. ' + e.message)
        return [retval, p.PackageDescription, p.Publisher, p.InstalledOn, p.Size, p.Version, installed]
    installed, out = IsPackageInstalled(p)
    ParseInfo(p, out)
    return [0, p.PackageManager, p.PackageDescription, p.Publisher, p.InstalledOn, p.Size, p.Version, installed, p.Architecture]

def GetAll(Ensure, PackageManager, Name,
                   FilePath, PackageGroup, Arguments, ReturnCode):
    pkgs=None
    try:
        p = Params(Ensure, PackageManager, Name,
                   FilePath, PackageGroup, Arguments, ReturnCode)
    except Exception, e:
        print('ERROR - Unable to initialize nxPackageProvider.  ' +
              e.message, file=sys.stdout)
        LG().Log(
            'ERROR', 'ERROR - Unable to initialize nxPackageProvider. ' + e.message)
        return [-1, ]
<<<<<<< HEAD
    if len(p.Name) < 2:  #if its a single char like '*' remove it.
        p.Name = ''
    cmd = 'LANG=en_US.UTF8 ' + p.cmds[p.PackageManager]['stat_all'] + p.Name
    code, out = RunGetOutput(cmd, False)
    pkgs=ParseAllInfo(out)
=======
    cmd = 'LANG=en_US.UTF8 ' + p.cmds[p.PackageManager]['stat_all']
    code, out = RunGetOutput(cmd, False)
    pkgs=ParseAllInfo(out,p)
>>>>>>> 83c5d582
    return [0, pkgs]


@contextmanager
def opened_w_error(filename, mode="r"):
    """
    This context ensures the file is closed.
    """
    try:
        f = open(filename, mode)
    except IOError, err:
        yield None, err
    else:
        try:
            yield f, None
        finally:
            f.close()


def RunGetOutput(cmd, no_output, chk_err=True):
    """
    Wrapper for subprocess.check_output.
    Execute 'cmd'.  Returns return code and STDOUT, trapping expected exceptions.
    Reports exceptions to Error if chk_err parameter is True
    Kill inactivite subprocess and children if 6 second interval is exceeded.
    """
    def check_output(no_output, *popenargs, **kwargs):
        """
        Backport from subprocess module from python 2.7
        """
        if 'stdout' in kwargs:
            raise ValueError(
                'stdout argument not allowed, it will be overridden.')
        if no_output:
            out_file = None
        else:
            out_file = subprocess.PIPE
        process = subprocess.Popen(stdout=out_file, *popenargs, **kwargs)
        output, unused_err = process.communicate()
        retcode = process.poll()
        if retcode:
            cmd = kwargs.get("args")
            if cmd is None:
                cmd = popenargs[0]
            raise subprocess.CalledProcessError(retcode, cmd, output=output)
        return output

    # Exception classes used by this module.
    class CalledProcessError(Exception):

        def __init__(self, returncode, cmd, output=None):
            self.returncode = returncode
            self.cmd = cmd
            self.output = output

        def __str__(self):
            return "Command '%s' returned non-zero exit status %d" % (self.cmd, self.returncode)

    def noop():
        pass

    subprocess.check_output = check_output
    subprocess.CalledProcessError = CalledProcessError
    try:
        output = subprocess.check_output(
            no_output, cmd, stderr=subprocess.STDOUT, shell=True)
    except subprocess.CalledProcessError, e:
        if chk_err:
            print("CalledProcessError.  Error Code is " + str(e.returncode), file=sys.stdout)
            print("CalledProcessError.  Command string was " + e.cmd, file=sys.stdout)
            print("CalledProcessError.  Command result was " + (e.output[:-1]).decode('utf8','ignore').encode("ascii", "ignore"), file=sys.stdout)
        if no_output:
            return e.returncode, None
        else:
            return e.returncode, e.output.decode('utf8','ignore').encode('ascii', 'ignore')
    if no_output:
        return 0, None
    else:
        return 0, output.decode('utf8','ignore').encode('ascii', 'ignore')


def GetTimeFromString(s):
    if s is None or len(s) is 0:
        return None
    fmt = []
    fmt.append('%a, %d %b %Y %H:%M:%S %Z')
    st = None
    for f in fmt:
        try:
            st = time.strptime(s, f)
        except ValueError:
            continue
    return st


def RemoveFile(path):
    error = None
    try:
        os.remove(path)
    except OSError, error:
        print("Exception removing file" + path + " Error Code: " + str(error.errno)
              + " Error: " + error.message + error.strerror, file=sys.stderr)
        LG().Log('ERROR', "Exception removing file" + path + " Error Code: " +
                 str(error.errno) + " Error: " + error.message + error.strerror)
    except IOError, error:
        print("Exception removing file" + path + " Error Code: " + str(error.errno)
              + " Error: " + error.message + error.strerror, file=sys.stderr)
        LG().Log('ERROR', "Exception removing file" + path + " Error Code: " +
                 str(error.errno) + " Error: " + error.message + error.strerror)
    return error


def LStatFile(path):
    """
    LStat the file.  Do not follow the symlink.
    """
    d = None
    error = None
    try:
        d = os.lstat(path)
    except OSError, error:
        print("Exception lstating file " + path + " Error Code: " + str(error.errno)
              + " Error: " + error.message + error.strerror, file=sys.stderr)
        LG().Log('ERROR', "Exception lstating file " + path + " Error Code: " +
                 str(error.errno) + " Error: " + error.message + error.strerror)
    except IOError, error:
        print("Exception lstating file " + path + " Error Code: " + str(error.errno)
              + " Error: " + error.message + error.strerror, file=sys.stderr)
        LG().Log('ERROR', "Exception lstating file " + path + " Error Code: " +
                 str(error.errno) + " Error: " + error.message + error.strerror)
    return d


def MakeDirs(path):
    error = None
    try:
        os.makedirs(path)
    except OSError, error:
        print("Exception making dir" + path + " Error Code: " + str(error.errno)
              + " Error: " + error.message + error.strerror, file=sys.stderr)
        LG().Log('ERROR',  "Exception making dir" + path + " Error Code: " +
                 str(error.errno) + " Error: " + error.message + error.strerror)
    except IOError, error:
        print("Exception making dir" + path + " Error Code: " + str(error.errno)
              + " Error: " + error.message + error.strerror, file=sys.stderr)
        LG().Log('ERROR',  "Exception making dir" + path + " Error Code: " +
                 str(error.errno) + " Error: " + error.message + error.strerror)
    return error


def GetRemoteFile(p):
    req = urllib2.Request(p.FilePath)
    try:
        resp = urllib2.urlopen(req)
    except urllib2.URLError, e:
        print(repr(e))
        LG().Log('ERROR',  repr(e))
        return 1
    p.LocalPath = '/tmp/' + os.path.basename(p.FilePath)
    h = resp.info()
    lm = h.getheader('last-modified')
    lm_mtime = GetTimeFromString(lm)
    dst_mtime = None
    dst_st = None
    data = None
    if os.path.exists(p.LocalPath):
        dst_st = LStatFile(p.LocalPath)
    if dst_st is not None:
        dst_mtime = time.gmtime(dst_st.st_mtime)
    if lm_mtime is not None and dst_mtime is not None and dst_mtime >= lm_mtime:
        data = '' # skip download, the file is the same
    else:
        data=b'keep going'
        with (open(p.LocalPath, 'wb+')) as F:
            try:
                while data:
                    data = resp.read(1048576)
                    if data is not None and len(data) > 0:
                        F.write(data)
            except Exception, e:
                F.close()
                os.unlink(p.LocalPath)
                print(repr(e))
                LG().Log('ERROR', repr(e))
                return 1
    return 0<|MERGE_RESOLUTION|>--- conflicted
+++ resolved
@@ -14,10 +14,7 @@
 import imp
 import urllib2
 import copy
-<<<<<<< HEAD
-=======
 import fnmatch
->>>>>>> 83c5d582
 apt = None
 rpm = None
 try:
@@ -288,22 +285,14 @@
         self.cmds['dpkg'][
             'stat'] = "dpkg-query -W -f='${Description}|${Maintainer}|'Unknown'|${Installed-Size}|${Version}|${Status}|${Architecture}\n' "
         self.cmds['dpkg'][
-<<<<<<< HEAD
-            'stat_all'] = "dpkg-query -W -f='${Name}|${Description}|${Maintainer}|'Unknown'|${Installed-Size}|${Version}|${Status}|${Architecture}\n@@' "
-=======
             'stat_all'] = "dpkg-query -W -f='${Package}|${Description}|${Maintainer}|'Unknown'|${Installed-Size}|${Version}|${Status}|${Architecture}\n@@' "
->>>>>>> 83c5d582
         self.cmds['dpkg']['stat_group'] = None
         self.cmds['rpm']['present'] = 'rpm % -i '
         self.cmds['rpm']['absent'] = 'rpm % -e '
         self.cmds['rpm'][
             'stat'] = 'rpm -q --queryformat "%{SUMMARY}|%{PACKAGER}|%{INSTALLTIME}|%{SIZE}|%{VERSION}|installed|%{ARCH}\n" '
         self.cmds['rpm'][
-<<<<<<< HEAD
-            'stat_all'] = 'rpm -q --queryformat "%{NAME}|%{SUMMARY}|%{PACKAGER}|%{INSTALLTIME}|%{SIZE}|%{VERSION}|installed|%{ARCH}\n@@" '
-=======
             'stat_all'] = 'rpm -qa --queryformat "%{NAME}|%{SUMMARY}|%{PACKAGER}|%{INSTALLTIME}|%{SIZE}|%{VERSION}|installed|%{ARCH}\n@@" '
->>>>>>> 83c5d582
         self.cmds['rpm']['stat_group'] = None
         self.cmds['apt'][
             'present'] = 'DEBIAN_FRONTEND=noninteractive apt-get % install ^ --allow-unauthenticated --yes '
@@ -447,11 +436,7 @@
             LG().Log('ERROR', 'ERROR.   ' + p.PackageManager)
 
 
-<<<<<<< HEAD
-def ParseAllInfo(info):
-=======
 def ParseAllInfo(info,p):
->>>>>>> 83c5d582
     pkg_list=[]
     d={}
     if len(info) < 1 or  '@@' not in info:
@@ -468,11 +453,8 @@
                 f = pkg.split('|')
                 if len(f) is 8:
                     d['Name'] = f[0]
-<<<<<<< HEAD
-=======
                     if len(p.Name) and not fnmatch.fnmatch(d['Name'],p.Name):
                         continue
->>>>>>> 83c5d582
                     d['PackageDescription'] = f[1]
                     d['Publisher'] = f[2]
                     d['InstalledOn'] = f[3]
@@ -683,17 +665,9 @@
         LG().Log(
             'ERROR', 'ERROR - Unable to initialize nxPackageProvider. ' + e.message)
         return [-1, ]
-<<<<<<< HEAD
-    if len(p.Name) < 2:  #if its a single char like '*' remove it.
-        p.Name = ''
-    cmd = 'LANG=en_US.UTF8 ' + p.cmds[p.PackageManager]['stat_all'] + p.Name
-    code, out = RunGetOutput(cmd, False)
-    pkgs=ParseAllInfo(out)
-=======
     cmd = 'LANG=en_US.UTF8 ' + p.cmds[p.PackageManager]['stat_all']
     code, out = RunGetOutput(cmd, False)
     pkgs=ParseAllInfo(out,p)
->>>>>>> 83c5d582
     return [0, pkgs]
 
 
